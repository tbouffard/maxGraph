--- conflicted
+++ resolved
@@ -1054,11 +1054,8 @@
     const pState = this.getState(state.cell.getParent());
 
     if (geo.relative && pState != null && !pState.cell.isEdge()) {
-<<<<<<< HEAD
-      const alpha = toRadians(pState.style[STYLE_ROTATION] || '0');
-=======
-      const alpha = mxUtils.toRadians(pState.style.rotation || '0');
->>>>>>> 57b118f8
+      const alpha = toRadians(pState.style.rotation || '0');
+
       if (alpha !== 0) {
         const cos = Math.cos(alpha);
         const sin = Math.sin(alpha);
@@ -1123,17 +1120,10 @@
    */
   // updateVertexLabelOffset(state: mxCellState): void;
   updateVertexLabelOffset(state: mxCellState) {
-<<<<<<< HEAD
-    const h = getValue(state.style, STYLE_LABEL_POSITION, ALIGN_CENTER);
+    const h = getValue(state.style, 'labelPosition', ALIGN_CENTER);
 
     if (h === ALIGN_LEFT) {
-      let lw = getValue(state.style, STYLE_LABEL_WIDTH, null);
-=======
-    const h = mxUtils.getValue(state.style, 'labelPosition', ALIGN_CENTER);
-
-    if (h === ALIGN_LEFT) {
-      let lw = mxUtils.getValue(state.style, 'labelWidth', null);
->>>>>>> 57b118f8
+      let lw = getValue(state.style, 'labelWidth', null);
 
       if (lw != null) {
         lw *= this.scale;
@@ -1147,19 +1137,11 @@
       // @ts-ignore
       state.absoluteOffset.x += state.width;
     } else if (h === ALIGN_CENTER) {
-<<<<<<< HEAD
-      const lw = getValue(state.style, STYLE_LABEL_WIDTH, null);
+      const lw = getValue(state.style, 'labelWidth', null);
 
       if (lw != null) {
         // Aligns text block with given width inside the vertex width
-        const align = getValue(state.style, STYLE_ALIGN, ALIGN_CENTER);
-=======
-      const lw = mxUtils.getValue(state.style, 'labelWidth', null);
-
-      if (lw != null) {
-        // Aligns text block with given width inside the vertex width
-        const align = mxUtils.getValue(state.style, 'align', ALIGN_CENTER);
->>>>>>> 57b118f8
+        const align = getValue(state.style, 'align', ALIGN_CENTER);
         let dx = 0;
 
         if (align === ALIGN_CENTER) {
@@ -1175,11 +1157,7 @@
       }
     }
 
-    const v = getValue(
-      state.style,
-      'verticalLabelPosition',
-      ALIGN_MIDDLE
-    );
+    const v = getValue(state.style, 'verticalLabelPosition', ALIGN_MIDDLE);
 
     if (v === ALIGN_TOP) {
       // @ts-ignore
@@ -1473,11 +1451,7 @@
 
     if (
       (points == null || points.length < 2) &&
-<<<<<<< HEAD
-      (!getValue(edge.style, STYLE_ORTHOGONAL_LOOP, false) ||
-=======
-      (!mxUtils.getValue(edge.style, 'orthogonalLoop', false) ||
->>>>>>> 57b118f8
+      (!getValue(edge.style, 'orthogonalLoop', false) ||
         ((sc == null || sc.point == null) && (tc == null || tc.point == null)))
     ) {
       return source != null && source === target;
@@ -1496,19 +1470,9 @@
     target: mxCellState | null = null
   ): any {
     let edgeStyle: any = this.isLoopStyleEnabled(edge, points, source, target)
-<<<<<<< HEAD
-      ? getValue(edge.style, STYLE_LOOP, (<mxGraph>this.graph).defaultLoopStyle)
-      : !getValue(edge.style, STYLE_NOEDGESTYLE, false)
-      ? edge.style[STYLE_EDGE]
-=======
-      ? mxUtils.getValue(
-          edge.style,
-          'loop',
-          (<mxGraph>this.graph).defaultLoopStyle
-        )
-      : !mxUtils.getValue(edge.style, 'noEdgeStyle', false)
+      ? getValue(edge.style, 'loop', (<mxGraph>this.graph).defaultLoopStyle)
+      : !getValue(edge.style, 'noEdgeStyle', false)
       ? edge.style.edge
->>>>>>> 57b118f8
       : null;
 
     // Converts string values to objects
@@ -1595,11 +1559,7 @@
     let next = this.getNextPoint(edge, end, source);
 
     const orth = (<mxGraph>this.graph).isOrthogonal(edge);
-<<<<<<< HEAD
-    const alpha = toRadians(Number(start.style[STYLE_ROTATION] || '0'));
-=======
-    const alpha = mxUtils.toRadians(Number(start.style.rotation || '0'));
->>>>>>> 57b118f8
+    const alpha = toRadians(Number(start.style.rotation || '0'));
     const center = new mxPoint(start.getCenterX(), start.getCenterY());
 
     if (alpha !== 0) {
@@ -1644,13 +1604,8 @@
     terminal: mxCellState,
     source: boolean = false
   ): mxCellState | null {
-<<<<<<< HEAD
-    const key = source ? STYLE_SOURCE_PORT : STYLE_TARGET_PORT;
+    const key = source ? 'sourcePort' : 'targetPort';
     const id = getValue(state.style, key);
-=======
-    const key = source ? 'sourcePort' : 'targetPort';
-    const id = mxUtils.getValue(state.style, key);
->>>>>>> 57b118f8
 
     if (id != null) {
       const tmp = this.getState(
@@ -1699,13 +1654,8 @@
           let flipV = false;
 
           if (terminal.cell.isVertex()) {
-<<<<<<< HEAD
-            flipH = getValue(terminal.style, STYLE_FLIPH, 0) == 1;
-            flipV = getValue(terminal.style, STYLE_FLIPV, 0) == 1;
-=======
-            flipH = mxUtils.getValue(terminal.style, 'flipH', 0) == 1;
-            flipV = mxUtils.getValue(terminal.style, 'flipV', 0) == 1;
->>>>>>> 57b118f8
+            flipH = getValue(terminal.style, 'flipH', 0) == 1;
+            flipV = getValue(terminal.style, 'flipV', 0) == 1;
 
             // Legacy support for stencilFlipH/V
             if (terminal.shape != null && terminal.shape.stencil != null) {
@@ -1749,9 +1699,7 @@
   // getRoutingCenterX(state: mxCellState): number;
   getRoutingCenterX(state: mxCellState) {
     const f =
-      state.style != null
-        ? parseFloat(state.style.routingCenterX) || 0
-        : 0;
+      state.style != null ? parseFloat(state.style.routingCenterX) || 0 : 0;
     return state.getCenterX() + f * state.width;
   }
 
@@ -1761,9 +1709,7 @@
   // getRoutingCenterY(state: mxCellState): number;
   getRoutingCenterY(state: mxCellState) {
     const f =
-      state.style != null
-        ? parseFloat(state.style.routingCenterY) || 0
-        : 0;
+      state.style != null ? parseFloat(state.style.routingCenterY) || 0 : 0;
     return state.getCenterY() + f * state.height;
   }
 
