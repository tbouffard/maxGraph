--- conflicted
+++ resolved
@@ -208,11 +208,7 @@
   isCellHorizontal(cell: mxCell): boolean {
     if ((<mxGraph>this.graph).isSwimlane(cell)) {
       const style = (<mxGraph>this.graph).getCellStyle(cell);
-<<<<<<< HEAD
-      return getValue(style, STYLE_HORIZONTAL, 1) == 1;
-=======
-      return mxUtils.getValue(style, 'horizontal', 1) == 1;
->>>>>>> 57b118f8
+      return getValue(style, 'horizontal', 1) == 1;
     }
     return !this.isHorizontal();
   }
