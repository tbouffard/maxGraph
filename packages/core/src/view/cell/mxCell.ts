--- conflicted
+++ resolved
@@ -11,13 +11,10 @@
 import { clone } from '../../util/mxCloneUtils';
 import mxPoint from '../../util/datatypes/mxPoint';
 import mxCellPath from './mxCellPath';
-<<<<<<< HEAD
 import mxCellArray from "./mxCellArray";
-=======
 import { isNotNullish } from '../../util/mxUtils';
 
 import type { FilterFunction } from '../../types';
->>>>>>> 7167617f
 
 /**
  * Cells are the elements of the graph model. They represent the state
@@ -80,13 +77,8 @@
   }
 
   // TODO: Document me!!!
-<<<<<<< HEAD
   getChildren(): mxCellArray {
     return this.children || new mxCellArray();
-=======
-  getChildren(): mxCell[] {
-    return this.children;
->>>>>>> 7167617f
   }
 
   // TODO: Document me!
@@ -162,20 +154,12 @@
   /**
    * Holds the child cells.
    */
-<<<<<<< HEAD
   children: mxCellArray | null = null;
-=======
-  children: mxCell[] = [];
->>>>>>> 7167617f
 
   /**
    * Holds the edges.
    */
-<<<<<<< HEAD
   edges: mxCellArray | null = null;
-=======
-  edges: mxCell[] = [];
->>>>>>> 7167617f
 
   /**
    * List of members that should not be cloned inside <clone>. This field is
@@ -197,22 +181,14 @@
   /**
    * Returns the Id of the cell as a string.
    */
-<<<<<<< HEAD
   getId(): string | null {
-=======
-  getId() {
->>>>>>> 7167617f
     return this.id;
   }
 
   /**
    * Sets the Id of the cell to the given string.
    */
-<<<<<<< HEAD
   setId(id: string): void {
-=======
-  setId(id: string) {
->>>>>>> 7167617f
     this.id = id;
   }
 
@@ -220,11 +196,7 @@
    * Returns the user object of the cell. The user
    * object is stored in <value>.
    */
-<<<<<<< HEAD
   getValue(): any {
-=======
-  getValue() {
->>>>>>> 7167617f
     return this.value;
   }
 
@@ -232,11 +204,7 @@
    * Sets the user object of the cell. The user object
    * is stored in <value>.
    */
-<<<<<<< HEAD
-  setValue(value: number): void {
-=======
-  setValue(value: any) {
->>>>>>> 7167617f
+  setValue(value: any): void {
     this.value = value;
   }
 
@@ -246,11 +214,7 @@
    * replaces the user object with the given value and
    * returns the old user object.
    */
-<<<<<<< HEAD
   valueChanged(newValue: any): any {
-=======
-  valueChanged(newValue: any) {
->>>>>>> 7167617f
     const previous = this.getValue();
     this.setValue(newValue);
     return previous;
@@ -259,55 +223,35 @@
   /**
    * Returns the <mxGeometry> that describes the <geometry>.
    */
-<<<<<<< HEAD
   getGeometry(): mxGeometry | null {
-=======
-  getGeometry() {
->>>>>>> 7167617f
     return this.geometry;
   }
 
   /**
    * Sets the <mxGeometry> to be used as the <geometry>.
    */
-<<<<<<< HEAD
-  setGeometry(geometry: mxGeometry | null): void {
-=======
   setGeometry(geometry: mxGeometry | null) {
->>>>>>> 7167617f
     this.geometry = geometry;
   }
 
   /**
    * Returns a string that describes the <style>.
    */
-<<<<<<< HEAD
   getStyle(): string | null {
-=======
-  getStyle() {
->>>>>>> 7167617f
     return this.style;
   }
 
   /**
    * Sets the string to be used as the <style>.
    */
-<<<<<<< HEAD
-  setStyle(style: string | null): void {
-=======
   setStyle(style: string | null) {
->>>>>>> 7167617f
     this.style = style;
   }
 
   /**
    * Returns true if the cell is a vertex.
    */
-<<<<<<< HEAD
   isVertex(): boolean {
-=======
-  isVertex() {
->>>>>>> 7167617f
     return this.vertex;
   }
 
@@ -319,22 +263,14 @@
    *
    * @param vertex Boolean that specifies if the cell is a vertex.
    */
-<<<<<<< HEAD
   setVertex(vertex: boolean): void {
-=======
-  setVertex(vertex: boolean) {
->>>>>>> 7167617f
     this.vertex = vertex;
   }
 
   /**
    * Returns true if the cell is an edge.
    */
-<<<<<<< HEAD
   isEdge(): boolean {
-=======
-  isEdge() {
->>>>>>> 7167617f
     return this.edge;
   }
 
@@ -346,22 +282,14 @@
    *
    * @param edge Boolean that specifies if the cell is an edge.
    */
-<<<<<<< HEAD
   setEdge(edge: boolean): void {
-=======
-  setEdge(edge: boolean) {
->>>>>>> 7167617f
     this.edge = edge;
   }
 
   /**
    * Returns true if the cell is connectable.
    */
-<<<<<<< HEAD
   isConnectable(): boolean {
-=======
-  isConnectable() {
->>>>>>> 7167617f
     return this.connectable;
   }
 
@@ -372,22 +300,14 @@
    *
    * @param connectable Boolean that specifies the new connectable state.
    */
-<<<<<<< HEAD
   setConnectable(connectable: boolean): void {
-=======
-  setConnectable(connectable: boolean) {
->>>>>>> 7167617f
     this.connectable = connectable;
   }
 
   /**
    * Returns true if the cell is visibile.
    */
-<<<<<<< HEAD
   isVisible(): boolean {
-=======
-  isVisible() {
->>>>>>> 7167617f
     return this.visible;
   }
 
@@ -398,22 +318,14 @@
    *
    * @param visible Boolean that specifies the new visible state.
    */
-<<<<<<< HEAD
   setVisible(visible: boolean): void {
-=======
-  setVisible(visible: boolean) {
->>>>>>> 7167617f
     this.visible = visible;
   }
 
   /**
    * Returns true if the cell is collapsed.
    */
-<<<<<<< HEAD
   isCollapsed(): boolean {
-=======
-  isCollapsed() {
->>>>>>> 7167617f
     return this.collapsed;
   }
 
@@ -424,22 +336,14 @@
    *
    * @param collapsed Boolean that specifies the new collapsed state.
    */
-<<<<<<< HEAD
   setCollapsed(collapsed: boolean): void {
-=======
-  setCollapsed(collapsed: boolean) {
->>>>>>> 7167617f
     this.collapsed = collapsed;
   }
 
   /**
    * Returns the cell's parent.
    */
-<<<<<<< HEAD
   getParent(): mxCell | null {
-=======
-  getParent() {
->>>>>>> 7167617f
     return this.parent;
   }
 
@@ -450,11 +354,7 @@
    *
    * @param parent<mxCell> that represents the new parent.
    */
-<<<<<<< HEAD
-  setParent(parent: mxCell | null): void {
-=======
   setParent(parent: mxCell | null) {
->>>>>>> 7167617f
     this.parent = parent;
   }
 
@@ -466,11 +366,7 @@
    * @param source Boolean that specifies if the source terminal should be
    * returned.
    */
-<<<<<<< HEAD
-  getTerminal(source: boolean = false): mxCell | null {
-=======
   getTerminal(source: boolean = false) {
->>>>>>> 7167617f
     return source ? this.source : this.target;
   }
 
@@ -481,11 +377,7 @@
    * @param {boolean} isSource  boolean that specifies if the source or target terminal
    * should be set.
    */
-<<<<<<< HEAD
-  setTerminal(terminal: mxCell | null, isSource: boolean): mxCell | null {
-=======
   setTerminal(terminal: mxCell | null, isSource: boolean) {
->>>>>>> 7167617f
     if (isSource) {
       this.source = terminal;
     } else {
@@ -498,13 +390,8 @@
   /**
    * Returns the number of child cells.
    */
-<<<<<<< HEAD
   getChildCount(): number {
-    return this.children == null ? 0 : this.children.length;
-=======
-  getChildCount() {
     return this.children.length;
->>>>>>> 7167617f
   }
 
   /**
@@ -514,13 +401,8 @@
    *
    * @param childChild whose index should be returned.
    */
-<<<<<<< HEAD
-  getIndex(child: mxCell | null): number {
-    if (child === null || !this.children) return -1;
-=======
   getIndex(child: mxCell | null) {
     if (child === null) return -1;
->>>>>>> 7167617f
     return this.children.indexOf(child);
   }
 
@@ -531,13 +413,8 @@
    *
    * @param indexInteger that specifies the child to be returned.
    */
-<<<<<<< HEAD
   getChildAt(index: number): mxCell | null {
-    return this.children == null ? null : this.children[index];
-=======
-  getChildAt(index: number) {
     return this.children[index];
->>>>>>> 7167617f
   }
 
   /**
@@ -552,13 +429,8 @@
    * @param indexOptional integer that specifies the index at which the child
    * should be inserted into the child array.
    */
-<<<<<<< HEAD
-  insert(child: mxCell, index: number | null = null): mxCell | null {
-    if (index == null) {
-=======
-  insert(child: mxCell, index?: number) {
+  insert(child: mxCell, index?: number): mxCell | null {
     if (index === undefined) {
->>>>>>> 7167617f
       index = this.getChildCount();
 
       if (child.getParent() === this) {
@@ -568,19 +440,9 @@
 
     child.removeFromParent();
     child.setParent(this);
-<<<<<<< HEAD
-
-    if (this.children == null) {
-      this.children = new mxCellArray();
-      this.children.push(child);
-    } else {
-      this.children.splice(index, 0, child);
-    }
-=======
 
     this.children.splice(index, 0, child);
 
->>>>>>> 7167617f
     return child;
   }
 
@@ -594,11 +456,7 @@
    * @param indexInteger that specifies the index of the child to be
    * removed.
    */
-<<<<<<< HEAD
   remove(index: number): mxCell | null {
-=======
-  remove(index: number) {
->>>>>>> 7167617f
     let child = null;
 
     if (index >= 0) {
@@ -615,13 +473,8 @@
   /**
    * Removes the cell from its parent.
    */
-<<<<<<< HEAD
   removeFromParent(): void {
-    if (this.parent != null) {
-=======
-  removeFromParent() {
     if (this.parent) {
->>>>>>> 7167617f
       const index = this.parent.getIndex(this);
       this.parent.remove(index);
     }
@@ -630,13 +483,8 @@
   /**
    * Returns the number of edges in the edge array.
    */
-<<<<<<< HEAD
-  getEdgeCount(): number {
-    return this.edges == null ? 0 : this.edges.length;
-=======
   getEdgeCount() {
     return this.edges.length;
->>>>>>> 7167617f
   }
 
   /**
@@ -646,12 +494,7 @@
    *
    * @param edge<mxCell> whose index in <edges> should be returned.
    */
-<<<<<<< HEAD
-  getEdgeIndex(edge: mxCell): number {
-    if (!this.edges) return -1;
-=======
   getEdgeIndex(edge: mxCell) {
->>>>>>> 7167617f
     return this.edges.indexOf(edge);
   }
 
@@ -662,14 +505,8 @@
    *
    * @param indexInteger that specifies the index of the edge to be returned.
    */
-<<<<<<< HEAD
-  getEdgeAt(index: number): mxCell | null {
-    return this.edges == null ? null : this.edges[index];
-=======
-  // getEdgeAt(index: number): mxCell;
   getEdgeAt(index: number) {
     return this.edges[index];
->>>>>>> 7167617f
   }
 
   /**
@@ -681,23 +518,6 @@
    * @param edge              <mxCell> to be inserted into the edge array.
    * @param isOutgoing Boolean that specifies if the edge is outgoing.
    */
-<<<<<<< HEAD
-  insertEdge(edge: mxCell | null, isOutgoing: boolean) {
-    if (edge != null) {
-      edge.removeFromTerminal(isOutgoing);
-      edge.setTerminal(this, isOutgoing);
-
-      if (
-        this.edges == null ||
-        edge.getTerminal(!isOutgoing) !== this ||
-        this.edges.indexOf(edge) < 0
-      ) {
-        if (this.edges == null) {
-          this.edges = new mxCellArray();
-        }
-        this.edges.push(edge);
-      }
-=======
   insertEdge(edge: mxCell, isOutgoing: boolean = false) {
     edge.removeFromTerminal(isOutgoing);
     edge.setTerminal(this, isOutgoing);
@@ -708,7 +528,6 @@
       this.edges.indexOf(edge) < 0
     ) {
       this.edges.push(edge);
->>>>>>> 7167617f
     }
 
     return edge;
@@ -723,16 +542,10 @@
    * @param edge<mxCell> to be removed from the edge array.
    * @param isOutgoing Boolean that specifies if the edge is outgoing.
    */
-<<<<<<< HEAD
   removeEdge(edge: mxCell | null, isOutgoing: boolean = false): mxCell | null {
     if (edge != null) {
       if (edge.getTerminal(!isOutgoing) !== this && this.edges != null) {
         const index = this.getEdgeIndex(edge);
-=======
-  removeEdge(edge: mxCell, isOutgoing: boolean = false) {
-    if (edge.getTerminal(!isOutgoing) !== this && this.edges.length > 0) {
-      const index = this.getEdgeIndex(edge);
->>>>>>> 7167617f
 
       if (index >= 0) {
         this.edges.splice(index, 1);
@@ -751,11 +564,7 @@
    *
    * @param isSource Boolean that specifies if the edge should be removed from its source or target terminal.
    */
-<<<<<<< HEAD
   removeFromTerminal(isSource: boolean): void {
-=======
-  removeFromTerminal(isSource: boolean) {
->>>>>>> 7167617f
     const terminal = this.getTerminal(isSource);
 
     if (terminal) {
@@ -771,11 +580,7 @@
    *
    * @param nameName nameName of the attribute.
    */
-<<<<<<< HEAD
   hasAttribute(name: string): boolean {
-=======
-  hasAttribute(name: string) {
->>>>>>> 7167617f
     const userObject = this.getValue();
 
     return (
@@ -796,11 +601,7 @@
    * @param defaultValueOptional  default value to use if the attribute has no
    * value.
    */
-<<<<<<< HEAD
   getAttribute(name: string, defaultValue: any): any {
-=======
-  getAttribute(name: string, defaultValue?: any) {
->>>>>>> 7167617f
     const userObject = this.getValue();
     const val =
       isNotNullish(userObject) && userObject.nodeType === NODETYPE_ELEMENT
@@ -818,11 +619,7 @@
    * @param nameName    of the attribute whose value should be set.
    * @param valueNew    value of the attribute.
    */
-<<<<<<< HEAD
   setAttribute(name: string, value: any): void {
-=======
-  setAttribute(name: string, value: any) {
->>>>>>> 7167617f
     const userObject = this.getValue();
 
     if (isNotNullish(userObject) && userObject.nodeType === NODETYPE_ELEMENT) {
@@ -844,11 +641,7 @@
   /**
    * Returns a clone of the cell's user object.
    */
-<<<<<<< HEAD
   cloneValue(): any {
-=======
-  cloneValue() {
->>>>>>> 7167617f
     let value = this.getValue();
     if (isNotNullish(value)) {
       if (typeof value.clone === 'function') {
@@ -865,11 +658,7 @@
    *
    * @param {mxCell} cell2  that specifies the second cell in the tree.
    */
-<<<<<<< HEAD
   getNearestCommonAncestor(cell2: mxCell): mxCell | null {
-=======
-  getNearestCommonAncestor(cell2: mxCell) {
->>>>>>> 7167617f
     // Creates the cell path for the second cell
     let path = mxCellPath.create(cell2);
 
@@ -909,15 +698,9 @@
    *
    * @param {mxCell} child  that specifies the child.
    */
-<<<<<<< HEAD
-  isAncestor(child: mxCell | null): boolean {
-    while (child != null && child !== this) {
-      child = <mxCell>child.getParent();
-=======
   isAncestor(child: mxCell | null) {
     while (child && child !== this) {
       child = child.getParent();
->>>>>>> 7167617f
     }
 
     return child === this;
@@ -926,22 +709,14 @@
   /**
    * Returns the child vertices of the given parent.
    */
-<<<<<<< HEAD
   getChildVertices(): mxCellArray {
-=======
-  getChildVertices() {
->>>>>>> 7167617f
     return this.getChildCells(true, false);
   }
 
   /**
    * Returns the child edges of the given parent.
    */
-<<<<<<< HEAD
   getChildEdges(): mxCellArray {
-=======
-  getChildEdges() {
->>>>>>> 7167617f
     return this.getChildCells(false, true);
   }
 
@@ -954,11 +729,7 @@
    * @param edges  Boolean indicating if child edges should be returned.
    * Default is false.
    */
-<<<<<<< HEAD
   getChildCells(vertices: boolean = false, edges: boolean = false): mxCellArray {
-=======
-  getChildCells(vertices: boolean = false, edges: boolean = false) {
->>>>>>> 7167617f
     const childCount = this.getChildCount();
     const result = new mxCellArray();
 
@@ -985,14 +756,9 @@
    * incoming edges should be returned.
    * @param {mxCell} ignoredEdge  that represents an edge to be ignored.
    */
-<<<<<<< HEAD
   getDirectedEdgeCount(
     outgoing: boolean,
-    ignoredEdge: mxCell | null = null
-  ): number {
-=======
-  getDirectedEdgeCount(outgoing: boolean, ignoredEdge: mxCell | null = null) {
->>>>>>> 7167617f
+    ignoredEdge: mxCell | null = null) {
     let count = 0;
     const edgeCount = this.getEdgeCount();
 
@@ -1009,33 +775,21 @@
   /**
    * Returns all edges of the given cell without loops.
    */
-<<<<<<< HEAD
   getConnections(): mxCellArray {
-=======
-  getConnections() {
->>>>>>> 7167617f
     return this.getEdges(true, true, false);
   }
 
   /**
    * Returns the incoming edges of the given cell without loops.
    */
-<<<<<<< HEAD
   getIncomingEdges(): mxCellArray {
-=======
-  getIncomingEdges() {
->>>>>>> 7167617f
     return this.getEdges(true, false, false);
   }
 
   /**
    * Returns the outgoing edges of the given cell without loops.
    */
-<<<<<<< HEAD
   getOutgoingEdges(): mxCellArray {
-=======
-  getOutgoingEdges() {
->>>>>>> 7167617f
     return this.getEdges(false, true, false);
   }
 
@@ -1081,7 +835,7 @@
    * Returns the absolute, accumulated origin for the children inside the
    * given parent as an {@link mxPoint}.
    */
-  getOrigin() {
+  getOrigin(): mxPoint {
     let result = new mxPoint();
     const parent = this.getParent();
 
@@ -1104,12 +858,7 @@
   /**
    * Returns all descendants of the given cell and the cell itself in an array.
    */
-<<<<<<< HEAD
   getDescendants(): mxCellArray {
-=======
-  // getDescendants(parent: mxCell): Array<mxCell>;
-  getDescendants() {
->>>>>>> 7167617f
     return this.filterDescendants(null);
   }
 
@@ -1132,13 +881,7 @@
    * @param filter  JavaScript function that takes an {@link mxCell} as an argument
    * and returns a boolean.
    */
-<<<<<<< HEAD
-  filterDescendants(filter: Function | null): mxCellArray {
-    let parent = this;
-
-=======
-  filterDescendants(filter: FilterFunction | null) {
->>>>>>> 7167617f
+  filterDescendants(filter: FilterFunction | null): mxCellArray {
     // Creates a new array for storing the result
     let result = new mxCellArray();
 
@@ -1151,13 +894,8 @@
     // Visits the children of the cell
     const childCount = this.getChildCount();
     for (let i = 0; i < childCount; i += 1) {
-<<<<<<< HEAD
-      const child = <mxCell>parent.getChildAt(i);
+      const child = this.getChildAt(i);
       result = new mxCellArray(...result.concat(child.filterDescendants(filter)));
-=======
-      const child = this.getChildAt(i);
-      result = result.concat(child.filterDescendants(filter));
->>>>>>> 7167617f
     }
 
     return result;
@@ -1166,15 +904,9 @@
   /**
    * Returns the root of the model or the topmost parent of the given cell.
    */
-<<<<<<< HEAD
   getRoot(): mxCell {
     let root: mxCell = this;
     let cell: mxCell = this;
-=======
-  getRoot() {
-    let root = null;
-    let cell: mxCell | null = this;
->>>>>>> 7167617f
 
     while (cell) {
       root = cell;
