/**
 * Copyright (c) 2006-2015, JGraph Ltd
 * Copyright (c) 2006-2015, Gaudenz Alder
 * Updated to ES9 syntax by David Morrissey 2021
 * Type definitions from the typed-mxgraph project
 */
import CellMarker from '../CellMarker';
import Point from '../../geometry/Point';
import {
  CONNECT_HANDLE_FILLCOLOR,
  CURSOR_BEND_HANDLE,
  CURSOR_LABEL_HANDLE,
  CURSOR_MOVABLE_EDGE,
  CURSOR_TERMINAL_HANDLE,
  CURSOR_VIRTUAL_BEND_HANDLE,
  DEFAULT_VALID_COLOR,
  DIALECT_MIXEDHTML,
  DIALECT_STRICTHTML,
  DIALECT_SVG,
  EDGE_SELECTION_COLOR,
  EDGE_SELECTION_DASHED,
  EDGE_SELECTION_STROKEWIDTH,
  HANDLE_FILLCOLOR,
  HANDLE_SIZE,
  HANDLE_STROKECOLOR,
  HIGHLIGHT_STROKEWIDTH,
  LABEL_HANDLE_FILLCOLOR,
  LABEL_HANDLE_SIZE,
  LOCKED_HANDLE_FILLCOLOR,
  NONE,
  OUTLINE_HIGHLIGHT_COLOR,
  OUTLINE_HIGHLIGHT_STROKEWIDTH,
} from '../../../util/Constants';
import utils, {
  contains,
  convertPoint,
  findNearestSegment,
<<<<<<< HEAD
  getOffset,
=======
  getValue,
>>>>>>> 6dd7e4f9
  intersects,
  ptSegDistSq,
  setOpacity,
} from '../../../util/Utils';
import ImageShape from '../../geometry/shape/node/ImageShape';
import RectangleShape from '../../geometry/shape/node/RectangleShape';
import ConnectionConstraint from '../../connection/ConnectionConstraint';
import InternalEvent from '../../event/InternalEvent';
import ConstraintHandler from '../../connection/ConstraintHandler';
import Rectangle from '../../geometry/Rectangle';
import mxClient from '../../../mxClient';
import EdgeStyle from '../../style/EdgeStyle';
import {
  getClientX,
  getClientY,
  isAltDown,
  isMouseEvent,
  isShiftDown,
} from '../../../util/EventUtils';
import Graph, { MaxGraph } from '../../Graph';
import CellState from '../datatypes/CellState';
import Shape from '../../geometry/shape/Shape';
import { CellHandle, ColorValue, Listenable } from 'packages/core/src/types';
import InternalMouseEvent from '../../event/InternalMouseEvent';
import Cell from '../datatypes/Cell';
import ImageBox from '../../image/ImageBox';
import Marker from '../../geometry/shape/edge/Marker';

/**
 * Graph event handler that reconnects edges and modifies control points and the edge
 * label location.
 * Uses <mxTerminalMarker> for finding and highlighting new source and target vertices.
 * This handler is automatically created in mxGraph.createHandler for each selected edge.
 * **To enable adding/removing control points, the following code can be used**
 * @example
 * ```
 * mxEdgeHandler.prototype.addEnabled = true;
 * mxEdgeHandler.prototype.removeEnabled = true;
 * ```
 * Note: This experimental feature is not recommended for production use.
 * @class EdgeHandler
 */
class EdgeHandler {
<<<<<<< HEAD
  constructor(state: CellState) {
    // `state.shape` must exists.
    this.state = state;

    this.graph = this.state.view.graph;
    this.marker = this.createMarker();
    this.constraintHandler = new ConstraintHandler(this.graph);

    // Clones the original points from the cell
    // and makes sure at least one point exists
    this.points = [];

    // Uses the absolute points of the state
    // for the initial configuration and preview
    this.abspoints = this.getSelectionPoints(this.state);
    this.shape = this.createSelectionShape(this.abspoints);
    this.shape.dialect =
      this.graph.dialect !== DIALECT_SVG ? DIALECT_MIXEDHTML : DIALECT_SVG;
    this.shape.init(this.graph.getView().getOverlayPane());
    this.shape.pointerEvents = false;
    this.shape.setCursor(CURSOR_MOVABLE_EDGE);
    InternalEvent.redirectMouseEvents(this.shape.node, this.graph, this.state);

    // Updates preferHtml
    this.preferHtml =
      this.state.text != null && this.state.text.node.parentNode === this.graph.container;

    if (!this.preferHtml) {
      // Checks source terminal
      const sourceState = this.state.getVisibleTerminalState(true);

      if (sourceState != null) {
        this.preferHtml =
          sourceState.text != null &&
          sourceState.text.node.parentNode === this.graph.container;
      }

      if (!this.preferHtml) {
        // Checks target terminal
        const targetState = this.state.getVisibleTerminalState(false);
=======
  constructor(state: CellState | null = null) {
    if (state != null && state.shape != null) {
      this.state = state;
      this.init();

      // Handles escape keystrokes
      this.escapeHandler = (sender, evt) => {
        const dirty = this.index != null;
        this.reset();
>>>>>>> 6dd7e4f9

        if (targetState != null) {
          this.preferHtml =
            targetState.text != null &&
            targetState.text.node.parentNode === this.graph.container;
        }
      }
    }

    // Creates bends for the non-routed absolute points
    // or bends that don't correspond to points
    if (
      this.graph.getSelectionCount() < this.graph.graphHandler.maxCells ||
      this.graph.graphHandler.maxCells <= 0
    ) {
      this.bends = this.createBends();

      if (this.isVirtualBendsEnabled()) {
        this.virtualBends = this.createVirtualBends();
      }
    }

    // Adds a rectangular handle for the label position
    this.label = new Point(this.state.absoluteOffset.x, this.state.absoluteOffset.y);
    this.labelShape = this.createLabelHandleShape();
    this.initBend(this.labelShape);
    this.labelShape.setCursor(CURSOR_LABEL_HANDLE);

    this.customHandles = this.createCustomHandles();

    this.updateParentHighlight();
    this.redraw();

    // Handles escape keystrokes
    this.escapeHandler = (sender: Listenable, evt: Event) => {
      const dirty = this.index != null;
      this.reset();

      if (dirty) {
        this.graph.cellRenderer.redraw(this.state, false, state.view.isRendering());
      }
    };

    this.state.view.graph.addListener(InternalEvent.ESCAPE, this.escapeHandler);
  }

  /**
   * Variable: graph
   *
   * Reference to the enclosing <mxGraph>.
   */
  graph: MaxGraph;

  /**
   * Variable: state
   *
   * Reference to the <mxCellState> being modified.
   */
  state: CellState;

  /**
   * Variable: marker
   *
   * Holds the <mxTerminalMarker> which is used for highlighting terminals.
   */
  marker: CellMarker;

  /**
   * Variable: constraintHandler
   *
   * Holds the <mxConstraintHandler> used for drawing and highlighting
   * constraints.
   */
  constraintHandler: ConstraintHandler = null;

  /**
   * Variable: error
   *
   * Holds the current validation error while a connection is being changed.
   */
  error: string | null = null;

  /**
   * Variable: shape
   *
   * Holds the <mxShape> that represents the preview edge.
   */
  shape: Shape | null = null;

  /**
   * Variable: bends
   *
   * Holds the <mxShapes> that represent the points.
   */
  bends: Shape[] = [];

  virtualBends: Shape[] = [];

  /**
   * Variable: labelShape
   *
   * Holds the <mxShape> that represents the label position.
   */
  labelShape: Shape | null = null;

  /**
   * Variable: cloneEnabled
   *
   * Specifies if cloning by control-drag is enabled. Default is true.
   */
  cloneEnabled = true;

  /**
   * Variable: addEnabled
   *
   * Specifies if adding bends by shift-click is enabled. Default is false.
   * Note: This experimental feature is not recommended for production use.
   */
  addEnabled = false;

  /**
   * Variable: removeEnabled
   *
   * Specifies if removing bends by shift-click is enabled. Default is false.
   * Note: This experimental feature is not recommended for production use.
   */
  removeEnabled = false;

  /**
   * Variable: dblClickRemoveEnabled
   *
   * Specifies if removing bends by double click is enabled. Default is false.
   */
  dblClickRemoveEnabled = false;

  /**
   * Variable: mergeRemoveEnabled
   *
   * Specifies if removing bends by dropping them on other bends is enabled.
   * Default is false.
   */
  mergeRemoveEnabled = false;

  /**
   * Variable: straightRemoveEnabled
   *
   * Specifies if removing bends by creating straight segments should be enabled.
   * If enabled, this can be overridden by holding down the alt key while moving.
   * Default is false.
   */
  straightRemoveEnabled = false;

  /**
   * Variable: virtualBendsEnabled
   *
   * Specifies if virtual bends should be added in the center of each
   * segments. These bends can then be used to add new waypoints.
   * Default is false.
   */
  virtualBendsEnabled = false;

  /**
   * Variable: virtualBendOpacity
   *
   * Opacity to be used for virtual bends (see <virtualBendsEnabled>).
   * Default is 20.
   */
  virtualBendOpacity = 20;

  /**
   * Variable: parentHighlightEnabled
   *
   * Specifies if the parent should be highlighted if a child cell is selected.
   * Default is false.
   */
  parentHighlightEnabled = false;

  /**
   * Variable: preferHtml
   *
   * Specifies if bends should be added to the graph container. This is updated
   * in <init> based on whether the edge or one of its terminals has an HTML
   * label in the container.
   */
  preferHtml = false;

  /**
   * Variable: allowHandleBoundsCheck
   *
   * Specifies if the bounds of handles should be used for hit-detection in IE
   * Default is true.
   */
  allowHandleBoundsCheck = true;

  /**
   * Variable: snapToTerminals
   *
   * Specifies if waypoints should snap to the routing centers of terminals.
   * Default is false.
   */
  snapToTerminals = false;

  /**
   * Variable: handleImage
   *
   * Optional <mxImage> to be used as handles. Default is null.
   */
  handleImage: ImageBox | null = null;

  labelHandleImage: ImageBox | null = null;

  /**
   * Variable: tolerance
   *
   * Optional tolerance for hit-detection in <getHandleForEvent>. Default is 0.
   */
  // tolerance: number;
  tolerance = 0;

  /**
   * Variable: outlineConnect
   *
   * Specifies if connections to the outline of a highlighted target should be
   * enabled. This will allow to place the connection point along the outline of
   * the highlighted target. Default is false.
   */
  // outlineConnect: boolean;
  outlineConnect = false;

  /**
   * Variable: manageLabelHandle
   *
   * Specifies if the label handle should be moved if it intersects with another
   * handle. Uses <checkLabelHandle> for checking and moving. Default is false.
   */
  // manageLabelHandle: boolean;
  manageLabelHandle = false;

  escapeHandler: (sender: Listenable, evt: Event) => void;

  currentPoint: Point | null = null;

  parentHighlight: RectangleShape | null = null;

  index: number | null = null;

  isSource: boolean = false;

  isTarget: boolean = false;

  label: Point | null = null;

  isLabel = false;

  points: Point[] = [];

  snapPoint: Point | null = null;

  abspoints: (Point | null)[] = [];

  customHandles: CellHandle[] = [];

  startX: number = 0;
  startY: number = 0;

  /**
   * Function: isParentHighlightVisible
   *
   * Returns true if the parent highlight should be visible. This implementation
   * always returns true.
   */
  isParentHighlightVisible() {
    return !this.graph.isCellSelected(this.state.cell.getParent());
  }

  /**
   * Function: updateParentHighlight
   *
   * Updates the highlight of the parent if <parentHighlightEnabled> is true.
   */
  updateParentHighlight() {
    if (!this.isDestroyed()) {
      const visible = this.isParentHighlightVisible();
      const parent = this.state.cell.getParent();
      const pstate = this.graph.view.getState(parent);

      if (this.parentHighlight) {
        if (parent.isVertex() && visible) {
          const b = this.parentHighlight.bounds;

          if (
            pstate &&
            b &&
            (b.x !== pstate.x ||
              b.y !== pstate.y ||
              b.width !== pstate.width ||
              b.height !== pstate.height)
          ) {
            this.parentHighlight.bounds = Rectangle.fromRectangle(pstate);
            this.parentHighlight.redraw();
          }
        } else {
          if (pstate && pstate.parentHighlight === this.parentHighlight) {
            pstate.parentHighlight = null;
          }

          this.parentHighlight.destroy();
          this.parentHighlight = null;
        }
      } else if (this.parentHighlightEnabled && visible) {
        if (parent.isVertex() && pstate && !pstate.parentHighlight) {
          this.parentHighlight = this.createParentHighlightShape(pstate);
          // VML dialect required here for event transparency in IE
          this.parentHighlight.dialect = DIALECT_SVG;
          this.parentHighlight.pointerEvents = false;
          this.parentHighlight.rotation = pstate.style.rotation;
          this.parentHighlight.init(this.graph.getView().getOverlayPane());
          this.parentHighlight.redraw();

          // Shows highlight once per parent
          pstate.parentHighlight = this.parentHighlight;
        }
      }
    }
  }

  /**
<<<<<<< HEAD
=======
   * Function: init
   *
   * Initializes the shapes required for this edge handler.
   */
  init(): void {
    this.graph = this.state.view.graph;
    this.marker = this.createMarker();
    this.constraintHandler = new ConstraintHandler(this.graph);

    // Clones the original points from the cell
    // and makes sure at least one point exists
    this.points = [];

    // Uses the absolute points of the state
    // for the initial configuration and preview
    this.abspoints = this.getSelectionPoints(this.state);
    this.shape = this.createSelectionShape(this.abspoints);
    this.shape.dialect =
      this.graph.dialect !== DIALECT_SVG ? DIALECT_MIXEDHTML : DIALECT_SVG;
    this.shape.init(this.graph.getView().getOverlayPane());
    this.shape.pointerEvents = false;
    this.shape.setCursor(CURSOR_MOVABLE_EDGE);
    InternalEvent.redirectMouseEvents(this.shape.node, this.graph, this.state);

    // Updates preferHtml
    this.preferHtml =
      this.state.text != null && this.state.text.node.parentNode === this.graph.container;

    if (!this.preferHtml) {
      // Checks source terminal
      const sourceState = this.state.getVisibleTerminalState(true);

      if (sourceState != null) {
        this.preferHtml =
          sourceState.text != null &&
          sourceState.text.node.parentNode === this.graph.container;
      }

      if (!this.preferHtml) {
        // Checks target terminal
        const targetState = this.state.getVisibleTerminalState(false);

        if (targetState != null) {
          this.preferHtml =
            targetState.text != null &&
            targetState.text.node.parentNode === this.graph.container;
        }
      }
    }

    // Creates bends for the non-routed absolute points
    // or bends that don't correspond to points
    if (
      this.graph.getSelectionCount() < this.graph.graphHandler.maxCells ||
      this.graph.graphHandler.maxCells <= 0
    ) {
      this.bends = this.createBends();

      if (this.isVirtualBendsEnabled()) {
        this.virtualBends = this.createVirtualBends();
      }
    }

    // Adds a rectangular handle for the label position
    this.label = new Point(this.state.absoluteOffset.x, this.state.absoluteOffset.y);
    this.labelShape = this.createLabelHandleShape();
    this.initBend(this.labelShape);
    this.labelShape.setCursor(CURSOR_LABEL_HANDLE);

    this.customHandles = this.createCustomHandles();

    this.updateParentHighlight();
    this.redraw();
  }

  /**
>>>>>>> 6dd7e4f9
   * Function: createCustomHandles
   *
   * Returns an array of custom handles. This implementation returns an empty array.
   */
<<<<<<< HEAD
  createCustomHandles(): CellHandle[] {
    return [];
=======
  createCustomHandles(): any[] | null {
    return null;
>>>>>>> 6dd7e4f9
  }

  /**
   * Function: isVirtualBendsEnabled
   *
   * Returns true if virtual bends should be added. This returns true if
   * <virtualBendsEnabled> is true and the current style allows and
   * renders custom waypoints.
   */
<<<<<<< HEAD
  isVirtualBendsEnabled(evt: Event) {
=======
  isVirtualBendsEnabled(evt: Event): boolean {
>>>>>>> 6dd7e4f9
    return (
      this.virtualBendsEnabled &&
      (this.state.style.edge == null ||
        this.state.style.edge === NONE ||
<<<<<<< HEAD
        this.state.style.noEdgeStyle) &&
      this.state.style.shape !== 'arrow'
=======
        this.state.style.noEdgeStyle == 1) &&
      getValue(this.state.style, 'shape', null) != 'arrow'
>>>>>>> 6dd7e4f9
    );
  }

  /**
   * Function: isCellEnabled
   *
   * Returns true if the given cell allows new connections to be created. This implementation
   * always returns true.
   */
  isCellEnabled(cell: Cell) {
    return true;
  }

  /**
   * Function: isAddPointEvent
   *
   * Returns true if the given event is a trigger to add a new Point. This
   * implementation returns true if shift is pressed.
   */
  isAddPointEvent(evt: Event) {
    return isShiftDown(evt);
  }

  /**
   * Function: isRemovePointEvent
   *
   * Returns true if the given event is a trigger to remove a point. This
   * implementation returns true if shift is pressed.
   */
  isRemovePointEvent(evt: Event) {
    return isShiftDown(evt);
  }

  /**
   * Function: getSelectionPoints
   *
   * Returns the list of points that defines the selection stroke.
   */
  getSelectionPoints(state: CellState) {
    return state.absolutePoints;
  }

  /**
   * Function: createSelectionShape
   *
   * Creates the shape used to draw the selection border.
   */
  createParentHighlightShape(bounds: Rectangle) {
    const shape = new RectangleShape(
      Rectangle.fromRectangle(bounds),
      NONE,
      this.getSelectionColor()
    );
    shape.strokeWidth = this.getSelectionStrokeWidth();
    shape.isDashed = this.isSelectionDashed();

    return shape;
  }

  /**
   * Function: createSelectionShape
   *
   * Creates the shape used to draw the selection border.
   */
  createSelectionShape(points: (Point | null)[]) {
    const c = this.state.shape!.constructor as new () => Shape;

    const shape = new c();
    shape.outline = true;
    shape.apply(this.state);

    shape.isDashed = this.isSelectionDashed();
    shape.stroke = this.getSelectionColor();
    shape.isShadow = false;

    return shape;
  }

  /**
   * Function: getSelectionColor
   *
   * Returns <mxConstants.EDGE_SELECTION_COLOR>.
   */
  getSelectionColor() {
    return EDGE_SELECTION_COLOR;
  }

  /**
   * Function: getSelectionStrokeWidth
   *
   * Returns <mxConstants.EDGE_SELECTION_STROKEWIDTH>.
   */
  getSelectionStrokeWidth() {
    return EDGE_SELECTION_STROKEWIDTH;
  }

  /**
   * Function: isSelectionDashed
   *
   * Returns <mxConstants.EDGE_SELECTION_DASHED>.
   */
  isSelectionDashed() {
    return EDGE_SELECTION_DASHED;
  }

  /**
   * Function: isConnectableCell
   *
   * Returns true if the given cell is connectable. This is a hook to
   * disable floating connections. This implementation returns true.
   */
  isConnectableCell(cell: Cell) {
    return true;
  }

  /**
   * Function: getCellAt
   *
   * Creates and returns the <mxCellMarker> used in <marker>.
   */
  getCellAt(x: number, y: number) {
    return !this.outlineConnect ? this.graph.getCellAt(x, y) : null;
  }

  /**
   * Function: createMarker
   *
   * Creates and returns the <mxCellMarker> used in <marker>.
   */
  createMarker() {
    const self = this; // closure

    class MyMarker extends CellMarker {
      // Only returns edges if they are connectable and never returns
      // the edge that is currently being modified
      getCell = (me: InternalMouseEvent) => {
        let cell = super.getCell(me);

        // Checks for cell at preview point (with grid)
        if ((cell === self.state.cell || !cell) && self.currentPoint) {
          cell = self.graph.getCellAt(self.currentPoint.x, self.currentPoint.y);
        }

        // Uses connectable parent vertex if one exists
        if (cell && !cell.isConnectable()) {
          const parent = cell.getParent();

          if (parent.isVertex() && parent.isConnectable()) {
            cell = parent;
          }
        }

        /* disable swimlane for now
        const model = self.graph.getModel();

        if (
          (this.graph.isSwimlane(cell) &&
            self.currentPoint != null &&
            this.graph.hitsSwimlaneContent(
              cell,
              self.currentPoint.x,
              self.currentPoint.y
            )) ||
          !self.isConnectableCell(cell) ||
          cell === self.state.cell ||
          (cell != null && !self.graph.connectableEdges && cell.isEdge()) ||
          model.isAncestor(self.state.cell, cell)
        ) {
          cell = null;
        }
        */

        if (cell && !cell.isConnectable()) {
          cell = null;
        }
        return cell;
      };

      // Sets the highlight color according to validateConnection
      isValidState = (state: CellState) => {
        const cell = self.state.cell.getTerminal(!self.isSource) as Cell;
        const cellState = self.graph.view.getState(cell) as CellState;
        const other = self.graph.view.getTerminalPort(state, cellState, !self.isSource);
        const otherCell = other ? other.cell : null;
        const source = self.isSource ? state.cell : otherCell;
        const target = self.isSource ? otherCell : state.cell;

        // Updates the error message of the handler
        self.error = self.validateConnection(source, target);

        return !self.error;
      };
    }

    return new MyMarker(this.graph);
  }

  /**
   * Function: validateConnection
   *
   * Returns the error message or an empty string if the connection for the
   * given source, target pair is not valid. Otherwise it returns null. This
   * implementation uses <mxGraph.getEdgeValidationError>.
   *
   * Parameters:
   *
   * source - <mxCell> that represents the source terminal.
   * target - <mxCell> that represents the target terminal.
   */
  validateConnection(source: Cell | null, target: Cell | null) {
    return this.graph.getEdgeValidationError(this.state.cell, source, target);
  }

  /**
   * Function: createBends
   *
   * Creates and returns the bends used for modifying the edge. This is
   * typically an array of <mxRectangleShapes>.
   */
  createBends() {
    const { cell } = this.state;
    const bends = [];

    for (let i = 0; i < this.abspoints.length; i += 1) {
      if (this.isHandleVisible(i)) {
        const source = i === 0;
        const target = i === this.abspoints.length - 1;
        const terminal = source || target;

        if (terminal || this.graph.isCellBendable(cell)) {
          ((index) => {
            const bend = this.createHandleShape(index);
            this.initBend(bend, () => {
              if (this.dblClickRemoveEnabled) {
                this.removePoint(this.state, index);
              }
            });

            if (this.isHandleEnabled(i)) {
              bend.setCursor(terminal ? CURSOR_TERMINAL_HANDLE : CURSOR_BEND_HANDLE);
            }

            bends.push(bend);

            if (!terminal) {
              this.points.push(new Point(0, 0));
              bend.node.style.visibility = 'hidden';
            }
          })(i);
        }
      }
    }

    return bends;
  }

  /**
   * Function: createVirtualBends
   *
   * Creates and returns the bends used for modifying the edge. This is
   * typically an array of <mxRectangleShapes>.
   */
  // createVirtualBends(): mxRectangleShape[];
  createVirtualBends() {
    const { cell } = this.state;
    const last = this.abspoints[0];
    const bends = [];

    if (this.graph.isCellBendable(cell)) {
      for (let i = 1; i < this.abspoints.length; i += 1) {
        ((bend) => {
          this.initBend(bend);
          bend.setCursor(CURSOR_VIRTUAL_BEND_HANDLE);
          bends.push(bend);
        })(this.createHandleShape());
      }
    }

    return bends;
  }

  /**
   * Function: isHandleEnabled
   *
   * Creates the shape used to display the given bend.
   */
  isHandleEnabled(index: number) {
    return true;
  }

  /**
   * Function: isHandleVisible
   *
   * Returns true if the handle at the given index is visible.
   */
  isHandleVisible(index: number) {
    const source = this.state.getVisibleTerminalState(true);
    const target = this.state.getVisibleTerminalState(false);
    const geo = this.state.cell.getGeometry();
    const edgeStyle = geo
      ? this.graph.view.getEdgeStyle(this.state, geo.points, source, target)
      : null;

    return (
      edgeStyle !== EdgeStyle.EntityRelation ||
      index === 0 ||
      index === this.abspoints.length - 1
    );
  }

  /**
   * Function: createHandleShape
   *
   * Creates the shape used to display the given bend. Note that the index may be
   * null for special cases, such as when called from
   * <mxElbowEdgeHandler.createVirtualBend>. Only images and rectangles should be
   * returned if support for HTML labels with not foreign objects is required.
   * Index if null for virtual handles.
   */
  createHandleShape(index?: number) {
    if (this.handleImage) {
      const shape = new ImageShape(
        new Rectangle(0, 0, this.handleImage.width, this.handleImage.height),
        this.handleImage.src
      );

      // Allows HTML rendering of the images
      shape.preserveImageAspect = false;

      return shape;
    }
    let s = HANDLE_SIZE;

    if (this.preferHtml) {
      s -= 1;
    }

    return new RectangleShape(
      new Rectangle(0, 0, s, s),
      HANDLE_FILLCOLOR,
      HANDLE_STROKECOLOR
    );
  }

  /**
   * Function: createLabelHandleShape
   *
   * Creates the shape used to display the the label handle.
   */
  createLabelHandleShape() {
    if (this.labelHandleImage) {
      const shape = new ImageShape(
        new Rectangle(0, 0, this.labelHandleImage.width, this.labelHandleImage.height),
        this.labelHandleImage.src
      );

      // Allows HTML rendering of the images
      shape.preserveImageAspect = false;

      return shape;
    }
    const s = LABEL_HANDLE_SIZE;
    return new RectangleShape(
      new Rectangle(0, 0, s, s),
      LABEL_HANDLE_FILLCOLOR,
      HANDLE_STROKECOLOR
    );
  }

  /**
   * Function: initBend
   *
   * Helper method to initialize the given bend.
   *
   * Parameters:
   *
   * bend - <mxShape> that represents the bend to be initialized.
   */
  initBend(bend: Shape, dblClick?: EventListener) {
    if (this.preferHtml) {
      bend.dialect = DIALECT_STRICTHTML;
      bend.init(this.graph.container);
    } else {
      bend.dialect = this.graph.dialect !== DIALECT_SVG ? DIALECT_MIXEDHTML : DIALECT_SVG;
      bend.init(this.graph.getView().getOverlayPane());
    }

    InternalEvent.redirectMouseEvents(
      bend.node,
      this.graph,
      this.state,
      null,
      null,
      null,
      dblClick
    );

    if (mxClient.IS_TOUCH) {
      bend.node.setAttribute('pointer-events', 'none');
    }
  }

  /**
   * Function: getHandleForEvent
   *
   * Returns the index of the handle for the given event.
   */
  getHandleForEvent(me: InternalMouseEvent) {
    let result = null;

<<<<<<< HEAD
    // Connection highlight may consume events before they reach sizer handle
    const tol = !isMouseEvent(me.getEvent()) ? this.tolerance : 1;
    const hit =
      this.allowHandleBoundsCheck && tol > 0
        ? new Rectangle(me.getGraphX() - tol, me.getGraphY() - tol, 2 * tol, 2 * tol)
        : null;
    let minDistSq = Number.POSITIVE_INFINITY;
=======
    if (this.state != null) {
      // Connection highlight may consume events before they reach sizer handle
      const tol = !isMouseEvent(me.getEvent()) ? this.tolerance : 1;
      const hit =
        this.allowHandleBoundsCheck && tol > 0
          ? new Rectangle(me.getGraphX() - tol, me.getGraphY() - tol, 2 * tol, 2 * tol)
          : null;
      let minDistSq = null;

      function checkShape(shape) {
        if (
          shape != null &&
          shape.node != null &&
          shape.node.style.display !== 'none' &&
          shape.node.style.visibility !== 'hidden' &&
          (me.isSource(shape) || (hit != null && intersects(shape.bounds, hit)))
        ) {
          const dx = me.getGraphX() - shape.bounds.getCenterX();
          const dy = me.getGraphY() - shape.bounds.getCenterY();
          const tmp = dx * dx + dy * dy;
>>>>>>> 6dd7e4f9

    function checkShape(shape: Shape | null) {
      if (
        shape &&
        shape.bounds &&
        shape.node &&
        shape.node.style.display !== 'none' &&
        shape.node.style.visibility !== 'hidden' &&
        (me.isSource(shape) || (hit && intersects(shape.bounds, hit)))
      ) {
        const dx = me.getGraphX() - shape.bounds.getCenterX();
        const dy = me.getGraphY() - shape.bounds.getCenterY();
        const tmp = dx * dx + dy * dy;

        if (tmp <= minDistSq) {
          minDistSq = tmp;

          return true;
        }
      }

      return false;
    }

    if (this.isCustomHandleEvent(me)) {
      // Inverse loop order to match display order
      for (let i = this.customHandles.length - 1; i >= 0; i--) {
        if (checkShape(this.customHandles[i].shape)) {
          // LATER: Return reference to active shape
          return InternalEvent.CUSTOM_HANDLE - i;
        }
      }
    }

    if (me.isSource(this.state.text) || checkShape(this.labelShape)) {
      result = InternalEvent.LABEL_HANDLE;
    }

    for (let i = 0; i < this.bends.length; i += 1) {
      if (checkShape(this.bends[i])) {
        result = i;
      }
    }

    if (this.isAddVirtualBendEvent(me)) {
      for (let i = 0; i < this.virtualBends.length; i += 1) {
        if (checkShape(this.virtualBends[i])) {
          result = InternalEvent.VIRTUAL_HANDLE - i;
        }
      }
    }

    return result;
  }

  /**
   * Function: isAddVirtualBendEvent
   *
   * Returns true if the given event allows virtual bends to be added. This
   * implementation returns true.
   */

  isAddVirtualBendEvent(me: InternalMouseEvent) {
    return true;
  }

  /**
   * Function: isCustomHandleEvent
   *
   * Returns true if the given event allows custom handles to be changed. This
   * implementation returns true.
   */
  isCustomHandleEvent(me: InternalMouseEvent) {
    return true;
  }

  /**
   * Function: mouseDown
   *
   * Handles the event by checking if a special element of the handler
   * was clicked, in which case the index parameter is non-null. The
   * indices may be one of <LABEL_HANDLE> or the number of the respective
   * control point. The source and target points are used for reconnecting
   * the edge.
   */
  mouseDown(sender: Listenable, me: InternalMouseEvent) {
    const handle = this.getHandleForEvent(me);

    if (handle !== null && this.bends[handle]) {
      const b = this.bends[handle].bounds;

      if (b) this.snapPoint = new Point(b.getCenterX(), b.getCenterY());
    }

    if (this.addEnabled && handle === null && this.isAddPointEvent(me.getEvent())) {
      this.addPoint(this.state, me.getEvent());
      me.consume();
    } else if (handle !== null && !me.isConsumed() && this.graph.isEnabled()) {
      const cell = me.getCell();

      if (this.removeEnabled && this.isRemovePointEvent(me.getEvent())) {
        this.removePoint(this.state, handle);
      } else if (
        handle !== InternalEvent.LABEL_HANDLE ||
        (cell && this.graph.isLabelMovable(cell))
      ) {
        if (handle <= InternalEvent.VIRTUAL_HANDLE) {
<<<<<<< HEAD
          setOpacity(this.virtualBends[InternalEvent.VIRTUAL_HANDLE - handle].node, 100);
=======
          setOpacity(
            this.virtualBends[InternalEvent.VIRTUAL_HANDLE - handle].node,
            100
          );
>>>>>>> 6dd7e4f9
        }

        this.start(me.getX(), me.getY(), handle);
      }

      me.consume();
    }
  }

  /**
   * Function: start
   *
   * Starts the handling of the mouse gesture.
   */
  start(x: number, y: number, index: number) {
    this.startX = x;
    this.startY = y;

    this.isSource = this.bends.length === 0 ? false : index === 0;
    this.isTarget = this.bends.length === 0 ? false : index === this.bends.length - 1;
    this.isLabel = index === InternalEvent.LABEL_HANDLE;

    if (this.isSource || this.isTarget) {
      const { cell } = this.state;
      const terminal = cell.getTerminal(this.isSource);

      if (
        (terminal == null && this.graph.isTerminalPointMovable(cell, this.isSource)) ||
        (terminal != null &&
          this.graph.isCellDisconnectable(cell, terminal, this.isSource))
      ) {
        this.index = index;
      }
    } else {
      this.index = index;
    }

    // Hides other custom handles
    if (
      this.index !== null &&
      this.index <= InternalEvent.CUSTOM_HANDLE &&
      this.index > InternalEvent.VIRTUAL_HANDLE
    ) {
      if (this.customHandles != null) {
        for (let i = 0; i < this.customHandles.length; i += 1) {
          if (i !== InternalEvent.CUSTOM_HANDLE - this.index) {
            this.customHandles[i].setVisible(false);
          }
        }
      }
    }
  }

  /**
   * Function: clonePreviewState
   *
   * Returns a clone of the current preview state for the given point and terminal.
   */
  clonePreviewState(point: Point, terminal: Cell) {
    return this.state.clone();
  }

  /**
   * Function: getSnapToTerminalTolerance
   *
   * Returns the tolerance for the guides. Default value is
   * gridSize * scale / 2.
   */
  getSnapToTerminalTolerance() {
    return (this.graph.getGridSize() * this.graph.getView().scale) / 2;
  }

  /**
   * Function: updateHint
   *
   * Hook for subclassers do show details while the handler is active.
   */

  updateHint(me: InternalMouseEvent, point: Point) {}

  /**
   * Function: removeHint
   *
   * Hooks for subclassers to hide details when the handler gets inactive.
   */
  removeHint() {}

  /**
   * Function: roundLength
   *
   * Hook for rounding the unscaled width or height. This uses Math.round.
   */
  roundLength(length: number) {
    return Math.round(length);
  }

  /**
   * Function: isSnapToTerminalsEvent
   *
   * Returns true if <snapToTerminals> is true and if alt is not pressed.
   */
  isSnapToTerminalsEvent(me: InternalMouseEvent) {
    return this.snapToTerminals && !isAltDown(me.getEvent());
  }

  /**
   * Function: getPointForEvent
   *
   * Returns the point for the given event.
   */
  // getPointForEvent(me: mxMouseEvent): mxPoint;
  getPointForEvent(me: InternalMouseEvent) {
    const view = this.graph.getView();
    const { scale } = view;
    const point = new Point(
      this.roundLength(me.getGraphX() / scale) * scale,
      this.roundLength(me.getGraphY() / scale) * scale
    );

    const tt = this.getSnapToTerminalTolerance();
    let overrideX = false;
    let overrideY = false;

    if (tt > 0 && this.isSnapToTerminalsEvent(me)) {
      const snapToPoint = (pt: Point | null) => {
        if (pt) {
          const { x } = pt;
          if (Math.abs(point.x - x) < tt) {
            point.x = x;
            overrideX = true;
          }

          const { y } = pt;
          if (Math.abs(point.y - y) < tt) {
            point.y = y;
            overrideY = true;
          }
        }
      };

      // Temporary function
      const snapToTerminal = (terminal: CellState | null) => {
        if (terminal) {
          snapToPoint(
            new Point(view.getRoutingCenterX(terminal), view.getRoutingCenterY(terminal))
          );
        }
      };

      snapToTerminal(this.state.getVisibleTerminalState(true));
      snapToTerminal(this.state.getVisibleTerminalState(false));

      for (let i = 0; i < this.state.absolutePoints.length; i += 1) {
        snapToPoint(this.state.absolutePoints[i]);
      }
    }

    if (this.graph.isGridEnabledEvent(me.getEvent())) {
      const tr = view.translate;

      if (!overrideX) {
        point.x = (this.graph.snap(point.x / scale - tr.x) + tr.x) * scale;
      }

      if (!overrideY) {
        point.y = (this.graph.snap(point.y / scale - tr.y) + tr.y) * scale;
      }
    }

    return point;
  }

  /**
   * Function: getPreviewTerminalState
   *
   * Updates the given preview state taking into account the state of the constraint handler.
   */
  getPreviewTerminalState(me: InternalMouseEvent) {
    this.constraintHandler.update(
      me,
      this.isSource,
      true,
      me.isSource(this.marker.highlight.shape) ? null : this.currentPoint
    );

    if (this.constraintHandler.currentFocus && this.constraintHandler.currentConstraint) {
      // Handles special case where grid is large and connection point is at actual point in which
      // case the outline is not followed as long as we're < gridSize / 2 away from that point
      if (
        this.marker.highlight &&
        this.marker.highlight.shape &&
        this.marker.highlight.state &&
        this.marker.highlight.state.cell === this.constraintHandler.currentFocus.cell
      ) {
        // Direct repaint needed if cell already highlighted
        if (this.marker.highlight.shape.stroke !== 'transparent') {
          this.marker.highlight.shape.stroke = 'transparent';
          this.marker.highlight.repaint();
        }
      } else {
        this.marker.markCell(this.constraintHandler.currentFocus.cell, 'transparent');
      }

      const other = this.graph.view.getTerminalPort(
        this.state,
        this.graph.view.getState(
          this.state.cell.getTerminal(!this.isSource) as Cell
        ) as CellState,
        !this.isSource
      );
      const otherCell = other ? other.cell : null;
      const source = this.isSource ? this.constraintHandler.currentFocus.cell : otherCell;
      const target = this.isSource ? otherCell : this.constraintHandler.currentFocus.cell;

      // Updates the error message of the handler
      this.error = this.validateConnection(source, target);
      let result = null;

      if (this.error === null) {
        result = this.constraintHandler.currentFocus;
      }

      if (this.error !== null || (result && !this.isCellEnabled(result.cell))) {
        this.constraintHandler.reset();
      }

      return result;
    }
    if (!this.graph.isIgnoreTerminalEvent(me.getEvent())) {
      this.marker.process(me);
      const state = this.marker.getValidState();

      if (state && !this.isCellEnabled(state.cell)) {
        this.constraintHandler.reset();
        this.marker.reset();
      }

      return this.marker.getValidState();
    }
    this.marker.reset();

    return null;
  }

  /**
   * Function: getPreviewPoints
   *
   * Updates the given preview state taking into account the state of the constraint handler.
   *
   * Parameters:
   *
   * pt - <mxPoint> that contains the current pointer position.
   * me - Optional <mxMouseEvent> that contains the current event.
   */
  getPreviewPoints(pt: Point, me: InternalMouseEvent) {
    const geometry = this.state.cell.getGeometry();

    if (!geometry) return null;

    let points = geometry.points.slice();
    const point = new Point(pt.x, pt.y);
    let result: Point[] | null = null;

    if (!this.isSource && !this.isTarget && this.index !== null) {
      this.convertPoint(point, false);

<<<<<<< HEAD
      // Adds point from virtual bend
      if (this.index <= InternalEvent.VIRTUAL_HANDLE) {
        points.splice(InternalEvent.VIRTUAL_HANDLE - this.index, 0, point);
      }
=======
      if (points == null) {
        points = [point];
      } else {
        // Adds point from virtual bend
        if (this.index <= InternalEvent.VIRTUAL_HANDLE) {
          points.splice(InternalEvent.VIRTUAL_HANDLE - this.index, 0, point);
        }

        // Removes point if dragged on terminal point
        if (!this.isSource && !this.isTarget) {
          for (let i = 0; i < this.bends.length; i += 1) {
            if (i !== this.index) {
              const bend = this.bends[i];

              if (bend != null && contains(bend.bounds, pt.x, pt.y)) {
                if (this.index <= InternalEvent.VIRTUAL_HANDLE) {
                  points.splice(InternalEvent.VIRTUAL_HANDLE - this.index, 1);
                } else {
                  points.splice(this.index - 1, 1);
                }
>>>>>>> 6dd7e4f9

      // Removes point if dragged on terminal point
      if (!this.isSource && !this.isTarget) {
        for (let i = 0; i < this.bends.length; i += 1) {
          if (i !== this.index) {
            const bend = this.bends[i];

            if (bend && contains(bend.bounds as Rectangle, pt.x, pt.y)) {
              if (this.index <= InternalEvent.VIRTUAL_HANDLE) {
                points.splice(InternalEvent.VIRTUAL_HANDLE - this.index, 1);
              } else {
                points.splice(this.index - 1, 1);
              }

              result = points;
            }
          }
        }

        // Removes point if user tries to straighten a segment
        if (!result && this.straightRemoveEnabled && (!me || !isAltDown(me.getEvent()))) {
          const tol = this.graph.getClickTolerance() * this.graph.getClickTolerance();
          const abs = this.state.absolutePoints.slice();
          abs[this.index] = pt;

          // Handes special case where removing waypoint affects tolerance (flickering)
          const src = this.state.getVisibleTerminalState(true);

          if (src != null) {
            const c = this.graph.getConnectionConstraint(this.state, src, true);

            // Checks if point is not fixed
            if (c == null || this.graph.getConnectionPoint(src, c) == null) {
              abs[0] = new Point(
                src.view.getRoutingCenterX(src),
                src.view.getRoutingCenterY(src)
              );
            }
          }

<<<<<<< HEAD
          const trg = this.state.getVisibleTerminalState(false);
=======
            const checkRemove = (idx, tmp) => {
              if (
                idx > 0 &&
                idx < abs.length - 1 &&
                ptSegDistSq(
                  abs[idx - 1].x,
                  abs[idx - 1].y,
                  abs[idx + 1].x,
                  abs[idx + 1].y,
                  tmp.x,
                  tmp.y
                ) < tol
              ) {
                points.splice(idx - 1, 1);
                result = points;
              }
            };
>>>>>>> 6dd7e4f9

          if (trg != null) {
            const c = this.graph.getConnectionConstraint(this.state, trg, false);

            // Checks if point is not fixed
            if (c == null || this.graph.getConnectionPoint(trg, c) == null) {
              abs[abs.length - 1] = new Point(
                trg.view.getRoutingCenterX(trg),
                trg.view.getRoutingCenterY(trg)
              );
            }
          }

          const checkRemove = (idx: number, tmp: Point) => {
            if (
              idx > 0 &&
              idx < abs.length - 1 &&
              ptSegDistSq(
                abs[idx - 1]!.x,
                abs[idx - 1]!.y,
                abs[idx + 1]!.x,
                abs[idx + 1]!.y,
                tmp.x,
                tmp.y
              ) < tol
            ) {
              points.splice(idx - 1, 1);
              result = points;
            }
          };

          // LATER: Check if other points can be removed if a segment is made straight
          checkRemove(this.index, pt);
        }
      }

      // Updates existing point
      if (result == null && this.index > InternalEvent.VIRTUAL_HANDLE) {
        points[this.index - 1] = point;
      }
    } else if (this.graph.isResetEdgesOnConnect()) {
      points = [];
    }

    return result != null ? result : points;
  }

  /**
   * Function: isOutlineConnectEvent
   *
   * Returns true if <outlineConnect> is true and the source of the event is the outline shape
   * or shift is pressed.
   */
<<<<<<< HEAD
  isOutlineConnectEvent(me: InternalMouseEvent) {
    if (!this.currentPoint) return false;

=======
  // isOutlineConnectEvent(me: mxMouseEvent): boolean;
  isOutlineConnectEvent(me) {
>>>>>>> 6dd7e4f9
    const offset = getOffset(this.graph.container);
    const evt = me.getEvent();

    const clientX = getClientX(evt);
    const clientY = getClientY(evt);

    const doc = document.documentElement;
    const left = (window.pageXOffset || doc.scrollLeft) - (doc.clientLeft || 0);
    const top = (window.pageYOffset || doc.scrollTop) - (doc.clientTop || 0);

    const gridX = this.currentPoint.x - this.graph.container.scrollLeft + offset.x - left;
    const gridY = this.currentPoint.y - this.graph.container.scrollTop + offset.y - top;

    return (
      this.outlineConnect &&
      !isShiftDown(me.getEvent()) &&
      (me.isSource(this.marker.highlight.shape) ||
        (isAltDown(me.getEvent()) && me.getState() != null) ||
        this.marker.highlight.isHighlightAt(clientX, clientY) ||
        ((gridX !== clientX || gridY !== clientY) &&
          me.getState() == null &&
          this.marker.highlight.isHighlightAt(gridX, gridY)))
    );
  }

  /**
   * Function: updatePreviewState
   *
   * Updates the given preview state taking into account the state of the constraint handler.
   */
  updatePreviewState(
    edgeState: CellState,
    point: Point,
    terminalState: CellState,
    me: InternalMouseEvent,
    outline: boolean
  ) {
    // Computes the points for the edge style and terminals
    const sourceState = this.isSource
      ? terminalState
      : this.state.getVisibleTerminalState(true);
    const targetState = this.isTarget
      ? terminalState
      : this.state.getVisibleTerminalState(false);

    let sourceConstraint = this.graph.getConnectionConstraint(
      edgeState,
      sourceState,
      true
    );
    let targetConstraint = this.graph.getConnectionConstraint(
      edgeState,
      targetState,
      false
    );

    let constraint = this.constraintHandler.currentConstraint;

    if (constraint == null && outline) {
      if (terminalState != null) {
        // Handles special case where mouse is on outline away from actual end point
        // in which case the grid is ignored and mouse point is used instead
        if (me.isSource(this.marker.highlight.shape)) {
          point = new Point(me.getGraphX(), me.getGraphY());
        }

        constraint = this.graph.getOutlineConstraint(point, terminalState, me);
        this.constraintHandler.setFocus(me, terminalState, this.isSource);
        this.constraintHandler.currentConstraint = constraint;
        this.constraintHandler.currentPoint = point;
      } else {
        constraint = new ConnectionConstraint();
      }
    }

    if (
      this.outlineConnect &&
      this.marker.highlight != null &&
      this.marker.highlight.shape != null
    ) {
      const s = this.graph.view.scale;

      if (
        this.constraintHandler.currentConstraint != null &&
        this.constraintHandler.currentFocus != null
      ) {
        this.marker.highlight.shape.stroke = outline
          ? OUTLINE_HIGHLIGHT_COLOR
          : 'transparent';
        this.marker.highlight.shape.strokeWidth = OUTLINE_HIGHLIGHT_STROKEWIDTH / s / s;
        this.marker.highlight.repaint();
      } else if (this.marker.hasValidState()) {
        const cell = me.getCell();

        this.marker.highlight.shape.stroke =
          cell && cell.isConnectable() && this.marker.getValidState() !== me.getState()
            ? 'transparent'
            : DEFAULT_VALID_COLOR;
        this.marker.highlight.shape.strokeWidth = HIGHLIGHT_STROKEWIDTH / s / s;
        this.marker.highlight.repaint();
      }
    }

    if (this.isSource) {
      sourceConstraint = constraint;
    } else if (this.isTarget) {
      targetConstraint = constraint;
    }

    if (this.isSource || this.isTarget) {
      if (constraint != null && constraint.point != null) {
        edgeState.style[this.isSource ? 'exitX' : 'entryX'] = constraint.point.x;
        edgeState.style[this.isSource ? 'exitY' : 'entryY'] = constraint.point.y;
      } else {
        delete edgeState.style[this.isSource ? 'exitX' : 'entryX'];
        delete edgeState.style[this.isSource ? 'exitY' : 'entryY'];
      }
    }

    edgeState.setVisibleTerminalState(sourceState, true);
    edgeState.setVisibleTerminalState(targetState, false);

    if (!this.isSource || sourceState != null) {
      edgeState.view.updateFixedTerminalPoint(
        edgeState,
        sourceState,
        true,
        sourceConstraint
      );
    }

    if (!this.isTarget || targetState != null) {
      edgeState.view.updateFixedTerminalPoint(
        edgeState,
        targetState,
        false,
        targetConstraint
      );
    }

    if ((this.isSource || this.isTarget) && terminalState == null) {
      edgeState.setAbsoluteTerminalPoint(point, this.isSource);

      if (this.marker.getMarkedState() == null) {
        this.error = this.graph.isAllowDanglingEdges() ? null : '';
      }
    }

    edgeState.view.updatePoints(edgeState, this.points, sourceState, targetState);
    edgeState.view.updateFloatingTerminalPoints(edgeState, sourceState, targetState);
  }

  /**
   * Function: mouseMove
   *
   * Handles the event by updating the preview.
   */
  // mouseMove(sender: any, me: mxMouseEvent): void;
  mouseMove(sender: Listenable, me: InternalMouseEvent) {
    if (this.index != null && this.marker != null) {
      this.currentPoint = this.getPointForEvent(me);
      this.error = null;

      // Uses the current point from the constraint handler if available
      if (
        !this.graph.isIgnoreTerminalEvent(me.getEvent()) &&
        isShiftDown(me.getEvent()) &&
        this.snapPoint != null
      ) {
        if (
          Math.abs(this.snapPoint.x - this.currentPoint.x) <
          Math.abs(this.snapPoint.y - this.currentPoint.y)
        ) {
          this.currentPoint.x = this.snapPoint.x;
        } else {
          this.currentPoint.y = this.snapPoint.y;
        }
      }

      if (
        this.index <= InternalEvent.CUSTOM_HANDLE &&
        this.index > InternalEvent.VIRTUAL_HANDLE
      ) {
        if (this.customHandles != null) {
          this.customHandles[InternalEvent.CUSTOM_HANDLE - this.index].processEvent(me);
          this.customHandles[InternalEvent.CUSTOM_HANDLE - this.index].positionChanged();

          if (this.shape != null && this.shape.node != null) {
            this.shape.node.style.display = 'none';
          }
        }
      } else if (this.isLabel && this.label) {
        this.label.x = this.currentPoint.x;
        this.label.y = this.currentPoint.y;
      } else {
        this.points = this.getPreviewPoints(this.currentPoint, me) as Point[];
        let terminalState =
          this.isSource || this.isTarget ? this.getPreviewTerminalState(me) : null;

        if (
          this.constraintHandler.currentConstraint != null &&
          this.constraintHandler.currentFocus != null &&
          this.constraintHandler.currentPoint != null
        ) {
          this.currentPoint = this.constraintHandler.currentPoint.clone();
        } else if (this.outlineConnect) {
          // Need to check outline before cloning terminal state
          const outline =
            this.isSource || this.isTarget ? this.isOutlineConnectEvent(me) : false;

          if (outline) {
            terminalState = this.marker.highlight.state;
          } else if (
            terminalState != null &&
            terminalState !== me.getState() &&
            me.getCell()?.isConnectable() &&
            this.marker.highlight.shape != null
          ) {
            this.marker.highlight.shape.stroke = 'transparent';
            this.marker.highlight.repaint();
            terminalState = null;
          }
        }

        if (terminalState != null && !this.isCellEnabled(terminalState.cell)) {
          terminalState = null;
          this.marker.reset();
        }

        if (this.currentPoint) {
          const clone = this.clonePreviewState(
            this.currentPoint,
            terminalState != null ? terminalState.cell : null
          );
          this.updatePreviewState(
            clone,
            this.currentPoint,
            terminalState,
            me,
            this.outline
          );

          // Sets the color of the preview to valid or invalid, updates the
          // points of the preview and redraws
          const color =
            this.error == null ? this.marker.validColor : this.marker.invalidColor;
          this.setPreviewColor(color);
          this.abspoints = clone.absolutePoints;
          this.active = true;
          this.updateHint(me, this.currentPoint);
        }
      }

      // This should go before calling isOutlineConnectEvent above. As a workaround
      // we add an offset of gridSize to the hint to avoid problem with hit detection
      // in highlight.isHighlightAt (which uses comonentFromPoint)
      this.drawPreview();
      InternalEvent.consume(me.getEvent());
      me.consume();
    }
  }

  /**
   * Function: mouseUp
   *
   * Handles the event to applying the previewed changes on the edge by
   * using <moveLabel>, <connect> or <changePoints>.
   */
  mouseUp(sender: Listenable, me: InternalMouseEvent) {
    // Workaround for wrong event source in Webkit
    if (this.index != null && this.marker != null) {
      if (this.shape != null && this.shape.node != null) {
        this.shape.node.style.display = '';
      }

      let edge = this.state.cell;
      const { index } = this;
      this.index = null;

      // Ignores event if mouse has not been moved
      if (me.getX() !== this.startX || me.getY() !== this.startY) {
        let clone =
          !this.graph.isIgnoreTerminalEvent(me.getEvent()) &&
          this.graph.isCloneEvent(me.getEvent()) &&
          this.cloneEnabled &&
          this.graph.isCellsCloneable();

        // Displays the reason for not carriying out the change
        // if there is an error message with non-zero length
        if (this.error != null) {
          if (this.error.length > 0) {
            this.graph.validationAlert(this.error);
          }
        } else if (
          index <= InternalEvent.CUSTOM_HANDLE &&
          index > InternalEvent.VIRTUAL_HANDLE
        ) {
          if (this.customHandles != null) {
            const model = this.graph.getModel();

            model.beginUpdate();
            try {
              this.customHandles[InternalEvent.CUSTOM_HANDLE - index].execute(me);

              if (this.shape != null && this.shape.node != null) {
                this.shape.apply(this.state);
                this.shape.redraw();
              }
            } finally {
              model.endUpdate();
            }
          }
        } else if (this.isLabel && this.label) {
          this.moveLabel(this.state, this.label.x, this.label.y);
        } else if (this.isSource || this.isTarget) {
          let terminal = null;

          if (
            this.constraintHandler.currentConstraint != null &&
            this.constraintHandler.currentFocus != null
          ) {
            terminal = this.constraintHandler.currentFocus.cell;
          }

          if (
            terminal == null &&
            this.marker.hasValidState() &&
            this.marker.highlight != null &&
            this.marker.highlight.shape != null &&
            this.marker.highlight.shape.stroke !== 'transparent' &&
            this.marker.highlight.shape.stroke !== 'white'
          ) {
            terminal = this.marker.validState.cell;
          }

          if (terminal != null) {
            const model = this.graph.getModel();
            const parent = edge.getParent();

            model.beginUpdate();
            try {
              // Clones and adds the cell
              if (clone) {
                let geo = edge.getGeometry();
                clone = this.graph.cloneCell(edge);
                model.add(parent, clone, parent.getChildCount());

                if (geo != null) {
                  geo = geo.clone();
                  model.setGeometry(clone, geo);
                }

                const other = edge.getTerminal(!this.isSource);
                this.graph.connectCell(clone, other, !this.isSource);

                edge = clone;
              }

              edge = this.connect(edge, terminal, this.isSource, clone, me);
            } finally {
              model.endUpdate();
            }
          } else if (this.graph.isAllowDanglingEdges()) {
            const pt = this.abspoints[
              this.isSource ? 0 : this.abspoints.length - 1
            ] as Point;
            pt.x = this.roundLength(
              pt.x / this.graph.view.scale - this.graph.view.translate.x
            );
            pt.y = this.roundLength(
              pt.y / this.graph.view.scale - this.graph.view.translate.y
            );

            const pstate = this.graph.getView().getState(edge.getParent());

            if (pstate != null) {
              pt.x -= pstate.origin.x;
              pt.y -= pstate.origin.y;
            }

            pt.x -= this.graph.panDx / this.graph.view.scale;
            pt.y -= this.graph.panDy / this.graph.view.scale;

            // Destroys and recreates this handler
            edge = this.changeTerminalPoint(edge, pt, this.isSource, clone);
          }
        } else if (this.active) {
          edge = this.changePoints(edge, this.points, clone);
        } else {
          this.graph.getView().invalidate(this.state.cell);
          this.graph.getView().validate(this.state.cell);
        }
      } else if (this.graph.isToggleEvent(me.getEvent())) {
        this.graph.selectCellForEvent(this.state.cell, me.getEvent());
      }

      // Resets the preview color the state of the handler if this
      // handler has not been recreated
      if (this.marker != null) {
        this.reset();

        // Updates the selection if the edge has been cloned
        if (edge !== this.state.cell) {
          this.graph.setSelectionCell(edge);
        }
      }

      me.consume();
    }
  }

  /**
   * Function: reset
   *
   * Resets the state of this handler.
   */
  // reset(): void;
  reset() {
    if (this.active) {
      this.refresh();
    }

    this.error = null;
    this.index = null;
    this.label = null;
    this.points = null;
    this.snapPoint = null;
    this.isLabel = false;
    this.isSource = false;
    this.isTarget = false;
    this.active = false;

    if (this.livePreview && this.sizers != null) {
      for (let i = 0; i < this.sizers.length; i += 1) {
        if (this.sizers[i] != null) {
          this.sizers[i].node.style.display = '';
        }
      }
    }

    if (this.marker != null) {
      this.marker.reset();
    }

    if (this.constraintHandler != null) {
      this.constraintHandler.reset();
    }

    if (this.customHandles != null) {
      for (let i = 0; i < this.customHandles.length; i += 1) {
        this.customHandles[i].reset();
      }
    }

    this.setPreviewColor(EDGE_SELECTION_COLOR);
    this.removeHint();
    this.redraw();
  }

  /**
   * Function: setPreviewColor
   *
   * Sets the color of the preview to the given value.
   */
  setPreviewColor(color: ColorValue) {
    if (this.shape != null) {
      this.shape.stroke = color;
    }
  }

  /**
   * Function: convertPoint
   *
   * Converts the given point in-place from screen to unscaled, untranslated
   * graph coordinates and applies the grid. Returns the given, modified
   * point instance.
   *
   * Parameters:
   *
   * point - <mxPoint> to be converted.
   * gridEnabled - Boolean that specifies if the grid should be applied.
   */
  convertPoint(point: Point, gridEnabled: boolean) {
    const scale = this.graph.getView().getScale();
    const tr = this.graph.getView().getTranslate();

    if (gridEnabled) {
      point.x = this.graph.snap(point.x);
      point.y = this.graph.snap(point.y);
    }

    point.x = Math.round(point.x / scale - tr.x);
    point.y = Math.round(point.y / scale - tr.y);

    const pstate = this.graph.getView().getState(this.state.cell.getParent());

    if (pstate != null) {
      point.x -= pstate.origin.x;
      point.y -= pstate.origin.y;
    }

    return point;
  }

  /**
   * Function: moveLabel
   *
   * Changes the coordinates for the label of the given edge.
   *
   * Parameters:
   *
   * edge - <mxCell> that represents the edge.
   * x - Integer that specifies the x-coordinate of the new location.
   * y - Integer that specifies the y-coordinate of the new location.
   */
  moveLabel(edgeState: CellState, x: number, y: number) {
    const model = this.graph.getModel();
    let geometry = edgeState.cell.getGeometry();

    if (geometry != null) {
      const { scale } = this.graph.getView();
      geometry = geometry.clone();

      if (geometry.relative) {
        // Resets the relative location stored inside the geometry
        let pt = this.graph.getView().getRelativePoint(edgeState, x, y);
        geometry.x = Math.round(pt.x * 10000) / 10000;
        geometry.y = Math.round(pt.y);

        // Resets the offset inside the geometry to find the offset
        // from the resulting point
        geometry.offset = new Point(0, 0);
        pt = this.graph.view.getPoint(edgeState, geometry);
        geometry.offset = new Point(
          Math.round((x - pt.x) / scale),
          Math.round((y - pt.y) / scale)
        );
      } else {
        const points = edgeState.absolutePoints;
        const p0 = points[0];
        const pe = points[points.length - 1];

        if (p0 != null && pe != null) {
          const cx = p0.x + (pe.x - p0.x) / 2;
          const cy = p0.y + (pe.y - p0.y) / 2;

          geometry.offset = new Point(
            Math.round((x - cx) / scale),
            Math.round((y - cy) / scale)
          );
          geometry.x = 0;
          geometry.y = 0;
        }
      }

      model.setGeometry(edgeState.cell, geometry);
    }
  }

  /**
   * Function: connect
   *
   * Changes the terminal or terminal point of the given edge in the graph
   * model.
   *
   * Parameters:
   *
   * edge - <mxCell> that represents the edge to be reconnected.
   * terminal - <mxCell> that represents the new terminal.
   * isSource - Boolean indicating if the new terminal is the source or
   * target terminal.
   * isClone - Boolean indicating if the new connection should be a clone of
   * the old edge.
   * me - <mxMouseEvent> that contains the mouse up event.
   */
  connect(
    edge: Cell,
    terminal: Cell,
    isSource: boolean,
    isClone: boolean,
    me: InternalMouseEvent
  ) {
    const model = this.graph.getModel();
    const parent = edge.getParent();

    model.beginUpdate();
    try {
      let constraint = this.constraintHandler.currentConstraint;

      if (constraint == null) {
        constraint = new ConnectionConstraint();
      }

      this.graph.connectCell(edge, terminal, isSource, constraint);
    } finally {
      model.endUpdate();
    }

    return edge;
  }

  /**
   * Function: changeTerminalPoint
   *
   * Changes the terminal point of the given edge.
   */
  changeTerminalPoint(edge: Cell, point: Point, isSource: boolean, clone: boolean) {
    const model = this.graph.getModel();

    model.beginUpdate();
    try {
      if (clone) {
        const parent = edge.getParent();
        const terminal = edge.getTerminal(!isSource);
        edge = this.graph.cloneCell(edge);
        model.add(parent, edge, parent.getChildCount());
        model.setTerminal(edge, terminal, !isSource);
      }

      let geo = edge.getGeometry();

      if (geo != null) {
        geo = geo.clone();
        geo.setTerminalPoint(point, isSource);
        model.setGeometry(edge, geo);
        this.graph.connectCell(edge, null, isSource, new ConnectionConstraint());
      }
    } finally {
      model.endUpdate();
    }

    return edge;
  }

  /**
   * Function: changePoints
   *
   * Changes the control points of the given edge in the graph model.
   */
  changePoints(edge: Cell, points: Point[], clone: boolean) {
    const model = this.graph.getModel();
    model.beginUpdate();
    try {
      if (clone) {
        const parent = edge.getParent();
        const source = edge.getTerminal(true);
        const target = edge.getTerminal(false);
        edge = this.graph.cloneCell(edge);
        model.add(parent, edge, parent.getChildCount());
        model.setTerminal(edge, source, true);
        model.setTerminal(edge, target, false);
      }

      let geo = edge.getGeometry();

      if (geo != null) {
        geo = geo.clone();
        geo.points = points;

        model.setGeometry(edge, geo);
      }
    } finally {
      model.endUpdate();
    }

    return edge;
  }

  /**
   * Function: addPoint
   *
   * Adds a control point for the given state and event.
   */
<<<<<<< HEAD
  addPoint(state: CellState, evt: MouseEvent) {
=======
  // addPoint(state: mxCellState, evt: Event): void;
  addPoint(state, evt) {
>>>>>>> 6dd7e4f9
    const pt = convertPoint(this.graph.container, getClientX(evt), getClientY(evt));
    const gridEnabled = this.graph.isGridEnabledEvent(evt);
    this.convertPoint(pt, gridEnabled);
    this.addPointAt(state, pt.x, pt.y);
    InternalEvent.consume(evt);
  }

  /**
   * Function: addPointAt
   *
   * Adds a control point at the given point.
   */
  addPointAt(state: CellState, x: number, y: number) {
    let geo = state.cell.getGeometry();
    const pt = new Point(x, y);

    if (geo != null) {
      geo = geo.clone();
      const t = this.graph.view.translate;
      const s = this.graph.view.scale;
      let offset = new Point(t.x * s, t.y * s);

      const parent = this.state.cell.getParent();

      if (parent.isVertex()) {
        const pState = this.graph.view.getState(parent);
        offset = new Point(pState.x, pState.y);
      }

<<<<<<< HEAD
      const index = findNearestSegment(state, pt.x * s + offset.x, pt.y * s + offset.y);
=======
      const index = findNearestSegment(
        state,
        pt.x * s + offset.x,
        pt.y * s + offset.y
      );
>>>>>>> 6dd7e4f9

      if (geo.points == null) {
        geo.points = [pt];
      } else {
        geo.points.splice(index, 0, pt);
      }

      this.graph.getModel().setGeometry(state.cell, geo);
      this.refresh();
      this.redraw();
    }
  }

  /**
   * Function: removePoint
   *
   * Removes the control point at the given index from the given state.
   */
  removePoint(state: CellState, index: number) {
    if (index > 0 && index < this.abspoints.length - 1) {
      let geo = this.state.cell.getGeometry();

      if (geo != null && geo.points != null) {
        geo = geo.clone();
        geo.points.splice(index - 1, 1);
        this.graph.getModel().setGeometry(state.cell, geo);
        this.refresh();
        this.redraw();
      }
    }
  }

  /**
   * Function: getHandleFillColor
   *
   * Returns the fillcolor for the handle at the given index.
   */
  getHandleFillColor(index: number) {
    const isSource = index === 0;
    const { cell } = this.state;
    const terminal = cell.getTerminal(isSource);
    let color = HANDLE_FILLCOLOR;

    if (
      (terminal != null && !this.graph.isCellDisconnectable(cell, terminal, isSource)) ||
      (terminal == null && !this.graph.isTerminalPointMovable(cell, isSource))
    ) {
      color = LOCKED_HANDLE_FILLCOLOR;
    } else if (
      terminal != null &&
      this.graph.isCellDisconnectable(cell, terminal, isSource)
    ) {
      color = CONNECT_HANDLE_FILLCOLOR;
    }

    return color;
  }

  /**
   * Function: redraw
   *
   * Redraws the preview, and the bends- and label control points.
   */
  redraw(ignoreHandles: boolean) {
    this.abspoints = this.state.absolutePoints.slice();
    const g = this.state.cell.getGeometry();

    if (g) {
      const pts = g.points;

      if (this.bends != null && this.bends.length > 0) {
        if (pts != null) {
          if (this.points == null) {
            this.points = [];
          }

          for (let i = 1; i < this.bends.length - 1; i += 1) {
            if (this.bends[i] != null && this.abspoints[i] != null) {
              this.points[i - 1] = pts[i - 1];
            }
          }
        }
      }
    }

    this.drawPreview();

    if (!ignoreHandles) {
      this.redrawHandles();
    }
  }

  /**
   * Function: redrawHandles
   *
   * Redraws the handles.
   */
  redrawHandles() {
    const { cell } = this.state;

    // Updates the handle for the label position
    let b = this.labelShape.bounds;
    this.label = new Point(this.state.absoluteOffset.x, this.state.absoluteOffset.y);
    this.labelShape.bounds = new Rectangle(
      Math.round(this.label.x - b.width / 2),
      Math.round(this.label.y - b.height / 2),
      b.width,
      b.height
    );

    // Shows or hides the label handle depending on the label
    const lab = this.graph.getLabel(cell);
    this.labelShape.visible =
      lab != null && lab.length > 0 && this.graph.isLabelMovable(cell);

    if (this.bends != null && this.bends.length > 0) {
      const n = this.abspoints.length - 1;

      const p0 = this.abspoints[0];
      const x0 = p0.x;
      const y0 = p0.y;

      b = this.bends[0].bounds;
      this.bends[0].bounds = new Rectangle(
        Math.floor(x0 - b.width / 2),
        Math.floor(y0 - b.height / 2),
        b.width,
        b.height
      );
      this.bends[0].fill = this.getHandleFillColor(0);
      this.bends[0].redraw();

      if (this.manageLabelHandle) {
        this.checkLabelHandle(this.bends[0].bounds);
      }

      const pe = this.abspoints[n];
      const xn = pe.x;
      const yn = pe.y;

      const bn = this.bends.length - 1;
      b = this.bends[bn].bounds;
      this.bends[bn].bounds = new Rectangle(
        Math.floor(xn - b.width / 2),
        Math.floor(yn - b.height / 2),
        b.width,
        b.height
      );
      this.bends[bn].fill = this.getHandleFillColor(bn);
      this.bends[bn].redraw();

      if (this.manageLabelHandle) {
        this.checkLabelHandle(this.bends[bn].bounds);
      }

      this.redrawInnerBends(p0, pe);
    }

    if (
      this.abspoints != null &&
      this.virtualBends != null &&
      this.virtualBends.length > 0
    ) {
      let last = this.abspoints[0];

      for (let i = 0; i < this.virtualBends.length; i += 1) {
        if (this.virtualBends[i] != null && this.abspoints[i + 1] != null) {
          const pt = this.abspoints[i + 1];
          b = this.virtualBends[i];
          const x = last.x + (pt.x - last.x) / 2;
          const y = last.y + (pt.y - last.y) / 2;
          b.bounds = new Rectangle(
            Math.floor(x - b.bounds.width / 2),
            Math.floor(y - b.bounds.height / 2),
            b.bounds.width,
            b.bounds.height
          );
          b.redraw();
          setOpacity(b.node, this.virtualBendOpacity);
          last = pt;

          if (this.manageLabelHandle) {
            this.checkLabelHandle(b.bounds);
          }
        }
      }
    }

    if (this.labelShape != null) {
      this.labelShape.redraw();
    }

    if (this.customHandles != null) {
      for (let i = 0; i < this.customHandles.length; i += 1) {
        const temp = this.customHandles[i].shape.node.style.display;
        this.customHandles[i].redraw();
        this.customHandles[i].shape.node.style.display = temp;

        // Hides custom handles during text editing
        this.customHandles[i].shape.node.style.visibility = this.isCustomHandleVisible(
          this.customHandles[i]
        )
          ? ''
          : 'hidden';
      }
    }
  }

  /**
   * Function: isCustomHandleVisible
   *
   * Returns true if the given custom handle is visible.
   */
  isCustomHandleVisible(handle: CellHandle) {
    return !this.graph.isEditing() && this.state.view.graph.getSelectionCount() === 1;
  }

  /**
   * Function: hideHandles
   *
   * Shortcut to <hideSizers>.
   */
  setHandlesVisible(visible: boolean) {
    if (this.bends != null) {
      for (let i = 0; i < this.bends.length; i += 1) {
        this.bends[i].node.style.display = visible ? '' : 'none';
      }
    }

    if (this.virtualBends != null) {
      for (let i = 0; i < this.virtualBends.length; i += 1) {
        this.virtualBends[i].node.style.display = visible ? '' : 'none';
      }
    }

    if (this.labelShape != null) {
      this.labelShape.node.style.display = visible ? '' : 'none';
    }

    if (this.customHandles != null) {
      for (let i = 0; i < this.customHandles.length; i += 1) {
        this.customHandles[i].setVisible(visible);
      }
    }
  }

  /**
   * Function: redrawInnerBends
   *
   * Updates and redraws the inner bends.
   *
   * Parameters:
   *
   * p0 - <mxPoint> that represents the location of the first point.
   * pe - <mxPoint> that represents the location of the last point.
   */
  redrawInnerBends(p0: Point, pe: Point) {
    for (let i = 1; i < this.bends.length - 1; i += 1) {
      if (this.bends[i] != null) {
        if (this.abspoints[i] != null) {
          const { x } = this.abspoints[i];
          const { y } = this.abspoints[i];

          const b = this.bends[i].bounds;
          this.bends[i].node.style.visibility = 'visible';
          this.bends[i].bounds = new Rectangle(
            Math.round(x - b.width / 2),
            Math.round(y - b.height / 2),
            b.width,
            b.height
          );

          if (this.manageLabelHandle) {
            this.checkLabelHandle(this.bends[i].bounds);
          } else if (
            this.handleImage == null &&
            this.labelShape.visible &&
            intersects(this.bends[i].bounds, this.labelShape.bounds)
          ) {
            const w = HANDLE_SIZE + 3;
            const h = HANDLE_SIZE + 3;
            this.bends[i].bounds = new Rectangle(
              Math.round(x - w / 2),
              Math.round(y - h / 2),
              w,
              h
            );
          }

          this.bends[i].redraw();
        } else {
          this.bends[i].destroy();
          this.bends[i] = null;
        }
      }
    }
  }

  /**
   * Function: checkLabelHandle
   *
   * Checks if the label handle intersects the given bounds and moves it if it
   * intersects.
   */
  checkLabelHandle(b: Rectangle) {
    if (this.labelShape != null) {
      const b2 = this.labelShape.bounds;

      if (intersects(b, b2)) {
        if (b.getCenterY() < b2.getCenterY()) {
          b2.y = b.y + b.height;
        } else {
          b2.y = b.y - b2.height;
        }
      }
    }
  }

  /**
   * Function: drawPreview
   *
   * Redraws the preview.
   */
  drawPreview() {
    try {
      if (this.isLabel) {
        const b = this.labelShape.bounds;
        const bounds = new Rectangle(
          Math.round(this.label.x - b.width / 2),
          Math.round(this.label.y - b.height / 2),
          b.width,
          b.height
        );

        if (!this.labelShape.bounds.equals(bounds)) {
          this.labelShape.bounds = bounds;
          this.labelShape.redraw();
        }
      }

      if (this.shape != null && !equalPoints(this.shape.points, this.abspoints)) {
        this.shape.apply(this.state);
        this.shape.points = this.abspoints.slice();
        this.shape.scale = this.state.view.scale;
        this.shape.isDashed = this.isSelectionDashed();
        this.shape.stroke = this.getSelectionColor();
        this.shape.strokeWidth =
          this.getSelectionStrokeWidth() / this.shape.scale / this.shape.scale;
        this.shape.isShadow = false;
        this.shape.redraw();
      }

      this.updateParentHighlight();
    } catch (e) {
      // ignore
    }
  }

  /**
   * Function: refresh
   *
   * Refreshes the bends of this handler.
   */
  refresh() {
    if (this.state != null) {
      this.abspoints = this.getSelectionPoints(this.state);
      this.points = [];

      if (this.bends != null) {
        this.destroyBends(this.bends);
        this.bends = this.createBends();
      }

      if (this.virtualBends != null) {
        this.destroyBends(this.virtualBends);
        this.virtualBends = this.createVirtualBends();
      }

      if (this.customHandles != null) {
        this.destroyBends(this.customHandles);
        this.customHandles = this.createCustomHandles();
      }

      // Puts label node on top of bends
      if (
        this.labelShape != null &&
        this.labelShape.node != null &&
        this.labelShape.node.parentNode != null
      ) {
        this.labelShape.node.parentNode.appendChild(this.labelShape.node);
      }
    }
  }

  /**
   * Function: isDestroyed
   *
   * Returns true if <destroy> was called.
   */
  isDestroyed() {
    return this.shape == null;
  }

  /**
   * Function: destroyBends
   *
   * Destroys all elements in <bends>.
   */
  destroyBends(bends: Shape[]) {
    if (bends != null) {
      for (let i = 0; i < bends.length; i += 1) {
        if (bends[i] != null) {
          bends[i].destroy();
        }
      }
    }
  }

  /**
   * Function: destroy
   *
   * Destroys the handler and all its resources and DOM nodes. This does
   * normally not need to be called as handlers are destroyed automatically
   * when the corresponding cell is deselected.
   */
  // destroy(): void;
  destroy() {
    if (this.escapeHandler != null) {
      this.state.view.graph.removeListener(this.escapeHandler);
      this.escapeHandler = null;
    }

    if (this.marker != null) {
      this.marker.destroy();
      this.marker = null;
    }

    if (this.shape != null) {
      this.shape.destroy();
      this.shape = null;
    }

    if (this.parentHighlight != null) {
      const parent = this.state.cell.getParent();
      const pstate = this.graph.view.getState(parent);

      if (pstate != null && pstate.parentHighlight === this.parentHighlight) {
        pstate.parentHighlight = null;
      }

      this.parentHighlight.destroy();
      this.parentHighlight = null;
    }

    if (this.labelShape != null) {
      this.labelShape.destroy();
      this.labelShape = null;
    }

    if (this.constraintHandler != null) {
      this.constraintHandler.destroy();
      this.constraintHandler = null;
    }

    this.destroyBends(this.virtualBends);
    this.virtualBends = null;

    this.destroyBends(this.customHandles);
    this.customHandles = null;

    this.destroyBends(this.bends);
    this.bends = [];

    this.removeHint();
  }
}

export default EdgeHandler;<|MERGE_RESOLUTION|>--- conflicted
+++ resolved
@@ -35,11 +35,7 @@
   contains,
   convertPoint,
   findNearestSegment,
-<<<<<<< HEAD
   getOffset,
-=======
-  getValue,
->>>>>>> 6dd7e4f9
   intersects,
   ptSegDistSq,
   setOpacity,
@@ -83,7 +79,6 @@
  * @class EdgeHandler
  */
 class EdgeHandler {
-<<<<<<< HEAD
   constructor(state: CellState) {
     // `state.shape` must exists.
     this.state = state;
@@ -124,17 +119,6 @@
       if (!this.preferHtml) {
         // Checks target terminal
         const targetState = this.state.getVisibleTerminalState(false);
-=======
-  constructor(state: CellState | null = null) {
-    if (state != null && state.shape != null) {
-      this.state = state;
-      this.init();
-
-      // Handles escape keystrokes
-      this.escapeHandler = (sender, evt) => {
-        const dirty = this.index != null;
-        this.reset();
->>>>>>> 6dd7e4f9
 
         if (targetState != null) {
           this.preferHtml =
@@ -462,96 +446,12 @@
   }
 
   /**
-<<<<<<< HEAD
-=======
-   * Function: init
-   *
-   * Initializes the shapes required for this edge handler.
-   */
-  init(): void {
-    this.graph = this.state.view.graph;
-    this.marker = this.createMarker();
-    this.constraintHandler = new ConstraintHandler(this.graph);
-
-    // Clones the original points from the cell
-    // and makes sure at least one point exists
-    this.points = [];
-
-    // Uses the absolute points of the state
-    // for the initial configuration and preview
-    this.abspoints = this.getSelectionPoints(this.state);
-    this.shape = this.createSelectionShape(this.abspoints);
-    this.shape.dialect =
-      this.graph.dialect !== DIALECT_SVG ? DIALECT_MIXEDHTML : DIALECT_SVG;
-    this.shape.init(this.graph.getView().getOverlayPane());
-    this.shape.pointerEvents = false;
-    this.shape.setCursor(CURSOR_MOVABLE_EDGE);
-    InternalEvent.redirectMouseEvents(this.shape.node, this.graph, this.state);
-
-    // Updates preferHtml
-    this.preferHtml =
-      this.state.text != null && this.state.text.node.parentNode === this.graph.container;
-
-    if (!this.preferHtml) {
-      // Checks source terminal
-      const sourceState = this.state.getVisibleTerminalState(true);
-
-      if (sourceState != null) {
-        this.preferHtml =
-          sourceState.text != null &&
-          sourceState.text.node.parentNode === this.graph.container;
-      }
-
-      if (!this.preferHtml) {
-        // Checks target terminal
-        const targetState = this.state.getVisibleTerminalState(false);
-
-        if (targetState != null) {
-          this.preferHtml =
-            targetState.text != null &&
-            targetState.text.node.parentNode === this.graph.container;
-        }
-      }
-    }
-
-    // Creates bends for the non-routed absolute points
-    // or bends that don't correspond to points
-    if (
-      this.graph.getSelectionCount() < this.graph.graphHandler.maxCells ||
-      this.graph.graphHandler.maxCells <= 0
-    ) {
-      this.bends = this.createBends();
-
-      if (this.isVirtualBendsEnabled()) {
-        this.virtualBends = this.createVirtualBends();
-      }
-    }
-
-    // Adds a rectangular handle for the label position
-    this.label = new Point(this.state.absoluteOffset.x, this.state.absoluteOffset.y);
-    this.labelShape = this.createLabelHandleShape();
-    this.initBend(this.labelShape);
-    this.labelShape.setCursor(CURSOR_LABEL_HANDLE);
-
-    this.customHandles = this.createCustomHandles();
-
-    this.updateParentHighlight();
-    this.redraw();
-  }
-
-  /**
->>>>>>> 6dd7e4f9
    * Function: createCustomHandles
    *
    * Returns an array of custom handles. This implementation returns an empty array.
    */
-<<<<<<< HEAD
   createCustomHandles(): CellHandle[] {
     return [];
-=======
-  createCustomHandles(): any[] | null {
-    return null;
->>>>>>> 6dd7e4f9
   }
 
   /**
@@ -561,22 +461,13 @@
    * <virtualBendsEnabled> is true and the current style allows and
    * renders custom waypoints.
    */
-<<<<<<< HEAD
   isVirtualBendsEnabled(evt: Event) {
-=======
-  isVirtualBendsEnabled(evt: Event): boolean {
->>>>>>> 6dd7e4f9
     return (
       this.virtualBendsEnabled &&
       (this.state.style.edge == null ||
         this.state.style.edge === NONE ||
-<<<<<<< HEAD
         this.state.style.noEdgeStyle) &&
       this.state.style.shape !== 'arrow'
-=======
-        this.state.style.noEdgeStyle == 1) &&
-      getValue(this.state.style, 'shape', null) != 'arrow'
->>>>>>> 6dd7e4f9
     );
   }
 
@@ -987,7 +878,6 @@
   getHandleForEvent(me: InternalMouseEvent) {
     let result = null;
 
-<<<<<<< HEAD
     // Connection highlight may consume events before they reach sizer handle
     const tol = !isMouseEvent(me.getEvent()) ? this.tolerance : 1;
     const hit =
@@ -995,28 +885,6 @@
         ? new Rectangle(me.getGraphX() - tol, me.getGraphY() - tol, 2 * tol, 2 * tol)
         : null;
     let minDistSq = Number.POSITIVE_INFINITY;
-=======
-    if (this.state != null) {
-      // Connection highlight may consume events before they reach sizer handle
-      const tol = !isMouseEvent(me.getEvent()) ? this.tolerance : 1;
-      const hit =
-        this.allowHandleBoundsCheck && tol > 0
-          ? new Rectangle(me.getGraphX() - tol, me.getGraphY() - tol, 2 * tol, 2 * tol)
-          : null;
-      let minDistSq = null;
-
-      function checkShape(shape) {
-        if (
-          shape != null &&
-          shape.node != null &&
-          shape.node.style.display !== 'none' &&
-          shape.node.style.visibility !== 'hidden' &&
-          (me.isSource(shape) || (hit != null && intersects(shape.bounds, hit)))
-        ) {
-          const dx = me.getGraphX() - shape.bounds.getCenterX();
-          const dy = me.getGraphY() - shape.bounds.getCenterY();
-          const tmp = dx * dx + dy * dy;
->>>>>>> 6dd7e4f9
 
     function checkShape(shape: Shape | null) {
       if (
@@ -1124,14 +992,7 @@
         (cell && this.graph.isLabelMovable(cell))
       ) {
         if (handle <= InternalEvent.VIRTUAL_HANDLE) {
-<<<<<<< HEAD
           setOpacity(this.virtualBends[InternalEvent.VIRTUAL_HANDLE - handle].node, 100);
-=======
-          setOpacity(
-            this.virtualBends[InternalEvent.VIRTUAL_HANDLE - handle].node,
-            100
-          );
->>>>>>> 6dd7e4f9
         }
 
         this.start(me.getX(), me.getY(), handle);
@@ -1398,33 +1259,10 @@
     if (!this.isSource && !this.isTarget && this.index !== null) {
       this.convertPoint(point, false);
 
-<<<<<<< HEAD
       // Adds point from virtual bend
       if (this.index <= InternalEvent.VIRTUAL_HANDLE) {
         points.splice(InternalEvent.VIRTUAL_HANDLE - this.index, 0, point);
       }
-=======
-      if (points == null) {
-        points = [point];
-      } else {
-        // Adds point from virtual bend
-        if (this.index <= InternalEvent.VIRTUAL_HANDLE) {
-          points.splice(InternalEvent.VIRTUAL_HANDLE - this.index, 0, point);
-        }
-
-        // Removes point if dragged on terminal point
-        if (!this.isSource && !this.isTarget) {
-          for (let i = 0; i < this.bends.length; i += 1) {
-            if (i !== this.index) {
-              const bend = this.bends[i];
-
-              if (bend != null && contains(bend.bounds, pt.x, pt.y)) {
-                if (this.index <= InternalEvent.VIRTUAL_HANDLE) {
-                  points.splice(InternalEvent.VIRTUAL_HANDLE - this.index, 1);
-                } else {
-                  points.splice(this.index - 1, 1);
-                }
->>>>>>> 6dd7e4f9
 
       // Removes point if dragged on terminal point
       if (!this.isSource && !this.isTarget) {
@@ -1465,27 +1303,7 @@
             }
           }
 
-<<<<<<< HEAD
           const trg = this.state.getVisibleTerminalState(false);
-=======
-            const checkRemove = (idx, tmp) => {
-              if (
-                idx > 0 &&
-                idx < abs.length - 1 &&
-                ptSegDistSq(
-                  abs[idx - 1].x,
-                  abs[idx - 1].y,
-                  abs[idx + 1].x,
-                  abs[idx + 1].y,
-                  tmp.x,
-                  tmp.y
-                ) < tol
-              ) {
-                points.splice(idx - 1, 1);
-                result = points;
-              }
-            };
->>>>>>> 6dd7e4f9
 
           if (trg != null) {
             const c = this.graph.getConnectionConstraint(this.state, trg, false);
@@ -1539,14 +1357,9 @@
    * Returns true if <outlineConnect> is true and the source of the event is the outline shape
    * or shift is pressed.
    */
-<<<<<<< HEAD
   isOutlineConnectEvent(me: InternalMouseEvent) {
     if (!this.currentPoint) return false;
 
-=======
-  // isOutlineConnectEvent(me: mxMouseEvent): boolean;
-  isOutlineConnectEvent(me) {
->>>>>>> 6dd7e4f9
     const offset = getOffset(this.graph.container);
     const evt = me.getEvent();
 
@@ -2220,12 +2033,7 @@
    *
    * Adds a control point for the given state and event.
    */
-<<<<<<< HEAD
   addPoint(state: CellState, evt: MouseEvent) {
-=======
-  // addPoint(state: mxCellState, evt: Event): void;
-  addPoint(state, evt) {
->>>>>>> 6dd7e4f9
     const pt = convertPoint(this.graph.container, getClientX(evt), getClientY(evt));
     const gridEnabled = this.graph.isGridEnabledEvent(evt);
     this.convertPoint(pt, gridEnabled);
@@ -2255,15 +2063,7 @@
         offset = new Point(pState.x, pState.y);
       }
 
-<<<<<<< HEAD
       const index = findNearestSegment(state, pt.x * s + offset.x, pt.y * s + offset.y);
-=======
-      const index = findNearestSegment(
-        state,
-        pt.x * s + offset.x,
-        pt.y * s + offset.y
-      );
->>>>>>> 6dd7e4f9
 
       if (geo.points == null) {
         geo.points = [pt];
